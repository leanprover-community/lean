language: cpp
sudo: true
cache:
  apt: true
<<<<<<< HEAD
  ccache: true
=======
  directories:
    - build/library/
    - build/kernel/
    - build/init/
    - build/frontends/
    - build/api/
    - build/util/
    - build/checker/
>>>>>>> 31a189de
dist: trusty
branches:
  only:
    - master
group: deprecated-2017Q3
addons:
  apt:
    sources: &apt_sources
      - ubuntu-toolchain-r-test
      - sourceline: 'ppa:kalakris/cmake' # cmake 2.8 for precise
      - sourceline: 'ppa:adrozdoff/cmake' # cmake 3 for trusty
      - sourceline: 'ppa:h-rayflood/llvm'
      - sourceline: ppa:hvr/z3   # z3 for the smt interface package
    packages: &default_packages
      - cmake
      - libgmp-dev
      - libgoogle-perftools-dev
      - g++-4.9
      - clang-3.4

matrix:
  include:
   - os: linux
     dist: precise
     env:
       CMAKE_CXX_COMPILER=g++-4.9
       CMAKE_BUILD_TYPE=Release
       UPLOAD=ON
       STATIC=ON
       FIRST=1

   - os: linux
     if: type != cron
     env:
       CMAKE_CXX_COMPILER=clang++-3.4
       CMAKE_BUILD_TYPE=Release
       LEAN_EXTRA_MAKE_OPTS=-t0
       TCMALLOC=ON

   - os: linux
     addons: &gcc6_addons
       apt:
         sources: *apt_sources
         packages:
           - *default_packages
           - g++-6
           - gcc-6
     if: type != cron
     env:
       CMAKE_CXX_COMPILER=g++-6
       CMAKE_BUILD_TYPE=Release
       TCMALLOC=ON

   - os: linux
     addons: *gcc6_addons
     if: type != cron
     env:
       CMAKE_CXX_COMPILER=g++-6
       CMAKE_BUILD_TYPE=Release
       TESTCOV=ON

   - os: linux
     addons: *gcc6_addons
     if: type != cron
     env:
       CMAKE_CXX_COMPILER=g++-6
       CMAKE_BUILD_TYPE=Release
       MULTI_THREAD=OFF

   - os: linux
     addons:
       apt:
         sources: *apt_sources
         packages:
           - *default_packages
           - z3
     if: type != cron
     env:
       CMAKE_CXX_COMPILER=g++-4.9
       CMAKE_BUILD_TYPE=Release
       TEST=OFF
       TEST_LEANPKG_REGISTRY=ON

   - os: linux
     if: type != cron
     env:
       CMAKE_CXX_COMPILER=clang++-3.4
       CMAKE_BUILD_TYPE=Debug
       TCMALLOC=ON

   - os: linux
     dist: precise
     if: type != cron
     env:
       CMAKE_CXX_COMPILER=g++-4.9
       CMAKE_BUILD_TYPE=Debug

   - os: osx
     env:
       CMAKE_CXX_COMPILER=clang++
       CMAKE_BUILD_TYPE=Release
       UPLOAD=ON
       TEST_LEANPKG_REGISTRY=ON

   - os: osx
     if: type != cron
     env:
       CMAKE_CXX_COMPILER=g++
       CMAKE_BUILD_TYPE=Debug

before_install:
  - |
    if [[ $TRAVIS_OS_NAME == osx ]]; then
      brew update &&
      (brew install gcc || brew link --overwrite gcc) &&
      brew install gmp &&
      # workaround for https://github.com/travis-ci/travis-ci/issues/6307
      command curl -sSL https://rvm.io/mpapis.asc | gpg --import -
      command curl -sSL https://rvm.io/pkuczynski.asc | gpg --import -
      rvm get head || true
    fi

script:
  - mkdir -p build
  - cd build
  - if [[ $TESTCOV != ON ]]; then TESTCOV=OFF; fi
  - if [[ $TCMALLOC != ON ]]; then TCMALLOC=OFF; fi
  - if [[ $STATIC != ON ]]; then STATIC=OFF; fi
  - if [[ $MULTI_THREAD != OFF ]]; then MULTI_THREAD=ON; fi
  - OPTIONS=""
  - |
    if [[ $TRAVIS_EVENT_TYPE == cron ]]
    then
      # trigger AppVeyor build from first Travis job because they can't be bothered to let us set up a cron build
      [[ -n $FIRST ]] && curl -H "Authorization: Bearer $APPVEYOR_TOKEN" -H "Content-Type: application/json" https://ci.appveyor.com/api/account/cipher1024/builds -d '{"accountName": "cipher1024", "projectSlug": "lean", "branch": "master", "environmentVariables": {"APPVEYOR_SCHEDULED_BUILD": "True"}}'
      git fetch --unshallow --tags origin
      . ../script/setup_nightly.sh
    fi
  - cmake -DCMAKE_BUILD_TYPE=$CMAKE_BUILD_TYPE
          -DCMAKE_CXX_COMPILER=$CMAKE_CXX_COMPILER
          -DTESTCOV=$TESTCOV
          -DTCMALLOC=$TCMALLOC
          -DMULTI_THREAD=$MULTI_THREAD
          -DSTATIC=$STATIC
          -DLEAN_EXTRA_MAKE_OPTS=$LEAN_EXTRA_MAKE_OPTS
          $OPTIONS
          ../src
  - make -j2
  - if [[ $TEST != OFF ]]; then yes "A" | travis_wait 60 ctest -j2 --output-on-failure; fi
  - |
    # don't test packages when building nightly
    if [[ $TEST_LEANPKG_REGISTRY == ON && -z $LEAN_VERSION_STRING ]]; then
      (cd ../packages
       if [[ $TRAVIS_OS_NAME == linux ]]; then ../bin/leanpkg add "https://github.com/leanprover/smt2_interface"; fi
       ../bin/leanpkg configure
       for d in _target/deps/*; do (cd $d; ../../../../bin/leanpkg test); done)
    fi
  - if [[ $UPLOAD == ON ]]; then cpack; fi
  - if [[ $UPLOAD == ON && $GH_TOKEN && $TRAVIS_PULL_REQUEST == false && $TRAVIS_BRANCH == master ]]; then (cd ..; bash script/deploy_nightly.sh build/lean-*); fi
  - cd ..

after_script:
  - if [[ $TESTCOV == ON ]]; then bash <(curl -s https://codecov.io/bash) -x gcov-6; fi

notifications:
  email:
    recipients:
     - lean-build@googlegroups.com
    on_success: change
    on_failure: always

deploy:
  provider: releases
  api_key: $GH_TOKEN
  file_glob: true
  file: build/lean-*
  skip_cleanup: true
  overwrite: true
  on:
    condition: $UPLOAD = ON && $GH_TOKEN
    repo: leanprover-community/lean
    tags: true<|MERGE_RESOLUTION|>--- conflicted
+++ resolved
@@ -2,18 +2,7 @@
 sudo: true
 cache:
   apt: true
-<<<<<<< HEAD
   ccache: true
-=======
-  directories:
-    - build/library/
-    - build/kernel/
-    - build/init/
-    - build/frontends/
-    - build/api/
-    - build/util/
-    - build/checker/
->>>>>>> 31a189de
 dist: trusty
 branches:
   only:

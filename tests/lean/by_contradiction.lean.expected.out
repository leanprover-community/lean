a b : ℕ,
ᾰ : a ≠ b,
H : a = b
⊢ false
-------
a b : ℕ,
ᾰ : ¬¬a = b,
H : ¬a = b
⊢ false
-------
<<<<<<< HEAD
by_contradiction.lean:22:3: error: tactic by_contradiction failed, target is not a negation nor a decidable proposition (remark: when 'local attribute [instance] classical.prop_decidable' is used, all propositions are decidable)
state:
p q : Prop,
ᾰ : ¬¬p
⊢ p
-------
=======
>>>>>>> af2f0be9
p q : Prop,
ᾰ : ¬¬p,
H : ¬p
⊢ false<|MERGE_RESOLUTION|>--- conflicted
+++ resolved
@@ -8,15 +8,6 @@
 H : ¬a = b
 ⊢ false
 -------
-<<<<<<< HEAD
-by_contradiction.lean:22:3: error: tactic by_contradiction failed, target is not a negation nor a decidable proposition (remark: when 'local attribute [instance] classical.prop_decidable' is used, all propositions are decidable)
-state:
-p q : Prop,
-ᾰ : ¬¬p
-⊢ p
--------
-=======
->>>>>>> af2f0be9
 p q : Prop,
 ᾰ : ¬¬p,
 H : ¬p

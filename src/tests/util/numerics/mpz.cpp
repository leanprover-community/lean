/*
Copyright (c) 2013 Microsoft Corporation. All rights reserved.
Released under Apache 2.0 license as described in the file LICENSE.

Author: Leonardo de Moura
*/
#include <iostream>
#include <limits>
#include <sstream>
#include <string>
#include "util/test.h"
#include "util/serializer.h"
#include "util/numerics/mpz.h"
using namespace lean;

static void tst1() {
    mpz a(-10);
    lean_assert_eq(a.log2(), 0);
    lean_assert_eq(a.mlog2(), 3);
    lean_assert_eq(a.is_power_of_two(), false);
    unsigned shift = 0;
    lean_assert_eq(a.is_power_of_two(shift), false);
    lean_assert_eq(mpz(10).mlog2(), 0);
    mpz r;
    mpz b(30);
    b-=10u;
    lean_assert_eq(b, mpz(20));
    lean_assert(root(r, mpz(4), 2));
    lean_assert_eq(r, 2);
    lean_assert(!root(r, mpz(10), 2));
    lean_assert_eq(r, 3);
    lean_assert_eq(mpz(10) % mpz(3), mpz(1));
    lean_assert_eq(mpz(10) % mpz(-3), 1);
    lean_assert_eq(mpz(-10) % mpz(-3), 2);
    lean_assert_eq(mpz(-10) % mpz(3), 2);
    mpz big;
    big = pow(mpz(10), 10000);
    std::ostringstream out;
    out << big;
    std::string s = out.str();
    lean_assert_eq(s.size(), 10001);
    lean_assert_eq(s[0], '1');
    for (unsigned i = 1; i < 10001; i++) {
        lean_assert_eq(s[i], '0');
    }
}

static void tst2() {
    std::ostringstream out;
    serializer s(out);
    mpz n1("-100000000000000000000000000000000000");
    lean_assert(n1.is_neg());
    mpz n2("0");
    mpz n3("1200");
    mpz n4("321");
    s << n1 << n2 << n3 << n4;
    std::istringstream in(out.str());
    deserializer d(in);
    mpz m1, m2, m3, m4;
    d >> m1 >> m2 >> m3 >> m4;
    lean_assert(n1 == m1);
    lean_assert(n2 == m2);
    lean_assert(n3 == m3);
    lean_assert(n4 == m4);
}

static void tst3() {
    mpz n1(1099511627776ull);
    mpz n2("1099511627776");
    lean_assert(n1 == n2);
}

static void tst4() {
    mpz n1(1152921504609785454ull);
    mpz n2("1152921504609785454");
    lean_assert(n1 == n2);
}

template<typename T>
static void tst5() {
    T max = std::numeric_limits<T>::max();
    mpz m_max(max);
    lean_assert(m_max.is<T>());
    lean_assert(!(m_max + 1).is<T>());
<<<<<<< HEAD
    lean_assert(m_max.get<T>() == max);
=======
    lean_assert(static_cast<T>(m_max) == max);
>>>>>>> 9dc6b1ea

    T min = std::numeric_limits<T>::min();
    mpz m_min(min);
    lean_assert(m_min.is<T>());
    lean_assert(!(m_min - 1).is<T>());
<<<<<<< HEAD
    lean_assert(m_min.get<T>() == min);
=======
    lean_assert(static_cast<T>(m_min) == min);

    if (std::numeric_limits<T>::is_signed) {
        T neg_one = -1;
        mpz m_neg_one(neg_one);
        lean_assert(m_neg_one.is<T>());
        lean_assert(static_cast<T>(m_neg_one) == neg_one);
    }
}

static void tst6() {
    // the largest representable double is integral, so is fine to store in mpz
    double max = std::numeric_limits<double>::max();
    mpz n1(max);
    lean_assert(n1.get_double() == max);
>>>>>>> 9dc6b1ea
}

int main() {
    tst1();
    tst2();
    tst3();
    tst4();
    tst5<int>();
    tst5<unsigned int>();
    tst5<long>();
    tst5<unsigned long>();
    tst5<long long>();
    tst5<unsigned long long>();
<<<<<<< HEAD
=======
    tst6();
>>>>>>> 9dc6b1ea
    return has_violations() ? 1 : 0;
}<|MERGE_RESOLUTION|>--- conflicted
+++ resolved
@@ -82,19 +82,12 @@
     mpz m_max(max);
     lean_assert(m_max.is<T>());
     lean_assert(!(m_max + 1).is<T>());
-<<<<<<< HEAD
-    lean_assert(m_max.get<T>() == max);
-=======
     lean_assert(static_cast<T>(m_max) == max);
->>>>>>> 9dc6b1ea
 
     T min = std::numeric_limits<T>::min();
     mpz m_min(min);
     lean_assert(m_min.is<T>());
     lean_assert(!(m_min - 1).is<T>());
-<<<<<<< HEAD
-    lean_assert(m_min.get<T>() == min);
-=======
     lean_assert(static_cast<T>(m_min) == min);
 
     if (std::numeric_limits<T>::is_signed) {
@@ -110,7 +103,6 @@
     double max = std::numeric_limits<double>::max();
     mpz n1(max);
     lean_assert(n1.get_double() == max);
->>>>>>> 9dc6b1ea
 }
 
 int main() {
@@ -124,9 +116,6 @@
     tst5<unsigned long>();
     tst5<long long>();
     tst5<unsigned long long>();
-<<<<<<< HEAD
-=======
     tst6();
->>>>>>> 9dc6b1ea
     return has_violations() ? 1 : 0;
 }
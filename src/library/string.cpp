/*
Copyright (c) 2014 Microsoft Corporation. All rights reserved.
Released under Apache 2.0 license as described in the file LICENSE.

Author: Leonardo de Moura
*/
#include <string>
#include <algorithm>
#include "util/utf8.h"
#include "kernel/type_checker.h"
#include "library/kernel_serializer.h"
#include "library/string.h"
#include "library/util.h"
#include "library/constants.h"
#include "library/num.h"
#include "library/trace.h"
#include "frontends/lean/json.h"

namespace lean {
static name * g_string_macro         = nullptr;
static std::string * g_string_opcode = nullptr;
static expr * g_nat                  = nullptr;
static expr * g_char                 = nullptr;
static expr * g_char_mk              = nullptr;
static expr * g_char_of_nat          = nullptr;
static expr * g_string               = nullptr;
static expr * g_empty                = nullptr;
static expr * g_str                  = nullptr;
static expr * g_fin_mk               = nullptr;

expr from_string_core(std::string const & s);

static void display_char_literal_utf8(std::ostream & out, unsigned char c, bool in_string) {
    if (c == '\n') {
        out << "\\n";
    } else if (c == '\t') {
        out << "\\t";
    } else if (c == '\\') {
        out << "\\\\";
    } else if (in_string && c == '\"') {
        out << "\\\"";
    } else if (!in_string && c == '\'') {
        out << "\\'";
    } else if (c >= 32 && c != 127) {
        out << c;
    } else {
        out << "\\x";
        if (c < 16) out << "0";
        out << std::hex << static_cast<unsigned>(c);
    }
}

static void display_char_literal(std::ostream & out, unsigned c) {
    out << "'";
    std::string s;
    push_unicode_scalar(s, c);
    for (unsigned i = 0; i < s.size(); i++) {
        display_char_literal_utf8(out, s[i], false);
    }
    out << "'";
}

static void display_string_literal(std::ostream & out, std::string const & s) {
    out << "\"";
    for (unsigned i = 0; i < s.size(); i++) {
        display_char_literal_utf8(out, s[i], true);
    }
    out << "\"";
}

std::string quote_string_literal(std::string const & s) {
    std::ostringstream out;
    display_string_literal(out, s);
    return out.str();
}

format pp_string_literal(std::string const & s) {
    return format(quote_string_literal(s));
}

format pp_char_literal(unsigned c) {
    std::ostringstream out;
    display_char_literal(out, c);
    return format(out.str());
}

/** \brief The string macro is a compact way of encoding strings inside Lean expressions. */
class string_macro : public macro_definition_cell {
    std::string m_value;
public:
    string_macro(std::string const & v):m_value(v) {}
    virtual bool lt(macro_definition_cell const & d) const {
        return m_value < static_cast<string_macro const &>(d).m_value;
    }
    virtual name get_name() const { return *g_string_macro; }
    virtual expr check_type(expr const &, abstract_type_context &, bool) const {
        return *g_string;
    }
    virtual optional<expr> expand(expr const &, abstract_type_context &) const {
        return some_expr(from_string_core(m_value));
    }
    virtual unsigned trust_level() const { return 0; }
    virtual bool operator==(macro_definition_cell const & other) const {
        string_macro const * other_ptr = dynamic_cast<string_macro const *>(&other);
        return other_ptr && m_value == other_ptr->m_value;
    }
    virtual void display(std::ostream & out) const {
        display_string_literal(out, m_value);
    }
    virtual unsigned hash() const { return std::hash<std::string>()(m_value); }
    virtual void write(serializer & s) const { s << *g_string_opcode << m_value; }
    std::string const & get_value() const { return m_value; }
#ifdef LEAN_JSON
    virtual void write_json(abstract_ast_exporter &, json & j) const override {
        j["value"] = m_value;
    }
#endif
};

expr mk_string_macro(std::string const & v) {
    return mk_macro(macro_definition(new string_macro(v)));
}

bool is_string_macro(expr const & e) {
    return is_macro(e) && dynamic_cast<string_macro const *>(macro_def(e).raw()) != nullptr;
}

string_macro const & to_string_macro(expr const & e) {
    lean_assert(is_string_macro(e));
    return *static_cast<string_macro const *>(macro_def(e).raw());
}

void initialize_string() {
    g_string_macro    = new name("string_macro");
    g_string_opcode   = new std::string("Str");
    g_nat             = new expr(Const(get_nat_name()));
    g_char            = new expr(Const(get_char_name()));
    g_char_mk         = new expr(Const(get_char_mk_name()));
    g_char_of_nat     = new expr(Const(get_char_of_nat_name()));
    g_string          = new expr(Const(get_string_name()));
    g_empty           = new expr(Const(get_string_empty_name()));
    g_str             = new expr(Const(get_string_str_name()));
    g_fin_mk          = new expr(Const(get_fin_mk_name()));
    register_macro_deserializer(*g_string_opcode,
                                [](deserializer & d, unsigned num, expr const *) {
                                    if (num != 0)
                                        throw corrupted_stream_exception();
                                    std::string v = d.read_string();
                                    return mk_string_macro(v);
                                });
}

optional<expr> expand_string_macro(expr const & e) {
    if (!is_string_macro(e)) return none_expr();
    return some_expr(from_string_core(to_string_macro(e).get_value()));
}

void finalize_string() {
    delete g_nat;
    delete g_str;
    delete g_empty;
    delete g_string;
    delete g_char_of_nat;
    delete g_char;
    delete g_char_mk;
    delete g_string_opcode;
    delete g_string_macro;
    delete g_fin_mk;
}

expr from_string_core(std::string const & s) {
    buffer<unsigned> tmp;
    utf8_decode(s, tmp);
    expr r = *g_empty;
    for (unsigned i = 0; i < tmp.size(); i++) {
        expr n = to_nat_expr(mpz(tmp[i]));
        expr c = mk_app(*g_char_of_nat, n);
        r = mk_app(*g_str, r, c);
    }
    return r;
}

expr from_string(std::string const & s) {
    return mk_string_macro(s);
}

optional<unsigned> to_char_core(expr const & e) {
    buffer<expr> args;
    expr const & fn = get_app_args(e, args);
    if (fn == *g_char_mk && args.size() == 2) {
        if (auto n = to_num(args[0])) {
<<<<<<< HEAD
            return optional<unsigned>(n->get<unsigned>());
=======
            return optional<unsigned>(static_cast<unsigned>(*n));
>>>>>>> 9dc6b1ea
        } else {
            return optional<unsigned>();
        }
    } else if (fn == *g_char_of_nat && args.size() == 1) {
        if (auto n = to_num(args[0])) {
<<<<<<< HEAD
            return optional<unsigned>(n->get<unsigned>());
=======
            return optional<unsigned>(static_cast<unsigned>(*n));
>>>>>>> 9dc6b1ea
        } else {
            return optional<unsigned>();
        }
    } else {
        return optional<unsigned>();
    }
}

bool is_char_value_core(expr const & e) {
    return static_cast<bool>(to_char_core(e));
}

optional<unsigned> to_char(abstract_type_context & ctx, expr const & e) {
    if (auto v = to_char_core(e)) {
        if (ctx.is_def_eq(ctx.infer(e), mk_char_type()))
            return v;
    }
    return optional<unsigned>();
}

bool is_char_value(abstract_type_context & ctx, expr const & e) {
    if (!is_char_value_core(e))
        return false;
    expr type = ctx.infer(e);
    if (has_expr_metavar(type))
        return false;
    return ctx.is_def_eq(type, mk_char_type());
}

static bool append_char(expr const & e, std::string & r) {
    if (auto c = to_char_core(e)) {
        push_unicode_scalar(r, *c);
        return true;
    } else {
        return false;
    }
}

bool to_string_core(expr const & e, std::string & r) {
    if (e == *g_empty) {
        return true;
    } else if (is_string_macro(e)) {
        r = to_string_macro(e).get_value();
        return true;
    } else {
        buffer<expr> args;
        expr const & fn = get_app_args(e, args);
        if (fn == *g_str && args.size() == 2) {
            return to_string_core(args[0], r) && append_char(args[1], r);
        } else {
            return false;
        }
    }
}

optional<std::string> to_string(expr const & e) {
    if (is_string_macro(e)) {
        return optional<std::string>(to_string_macro(e).get_value());
    } else {
        std::string tmp;
        if (to_string_core(e, tmp)) {
            return optional<std::string>(tmp);
        } else {
            return optional<std::string>();
        }
    }
}

bool is_string_value(expr const & e) {
    /* TODO(Leo): optimize if needed */
    return static_cast<bool>(to_string(e));
}
}<|MERGE_RESOLUTION|>--- conflicted
+++ resolved
@@ -189,21 +189,13 @@
     expr const & fn = get_app_args(e, args);
     if (fn == *g_char_mk && args.size() == 2) {
         if (auto n = to_num(args[0])) {
-<<<<<<< HEAD
-            return optional<unsigned>(n->get<unsigned>());
-=======
             return optional<unsigned>(static_cast<unsigned>(*n));
->>>>>>> 9dc6b1ea
         } else {
             return optional<unsigned>();
         }
     } else if (fn == *g_char_of_nat && args.size() == 1) {
         if (auto n = to_num(args[0])) {
-<<<<<<< HEAD
-            return optional<unsigned>(n->get<unsigned>());
-=======
             return optional<unsigned>(static_cast<unsigned>(*n));
->>>>>>> 9dc6b1ea
         } else {
             return optional<unsigned>();
         }

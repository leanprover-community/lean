--- conflicted
+++ resolved
@@ -712,11 +712,7 @@
 vm_instr mk_num_instr(mpz const & v) {
     if (v < LEAN_MAX_SMALL_NAT) {
         vm_instr r(opcode::SConstructor);
-<<<<<<< HEAD
-        r.m_num = v.get<unsigned>();
-=======
         r.m_num = static_cast<unsigned>(v);
->>>>>>> 9dc6b1ea
         return r;
     } else {
         vm_instr r(opcode::Num);

--- conflicted
+++ resolved
@@ -62,12 +62,7 @@
 /** Hashes a VM object. If it's a `vm_external`, then
  * use `vm_external::hash()`.
  * [warning] `hash()` is not implemented for all of the inheritors of `vm_external`
-<<<<<<< HEAD
- * and by default returns zero. So this means that if the hashes are the same
- * it is not necessarily true that they are equal. */
-=======
  * and by default returns zero. */
->>>>>>> 303d31f1
 unsigned hash(vm_obj const & o);
 void display(std::ostream & out, vm_obj const & o);
 
@@ -162,14 +157,8 @@
     virtual ~vm_external() {}
     virtual vm_external * ts_clone(vm_clone_fn const &) = 0;
     virtual vm_external * clone(vm_clone_fn const &) = 0;
-<<<<<<< HEAD
-    /** A hash function for externals so that equality of vm objects can be checked.
-     * [hack] this should be made abstract but there are too many inheritors. */
-    virtual unsigned int hash() { return 0; }
-=======
     /** A hash function for externals so that equality of vm objects can be checked. */
     virtual unsigned int hash() = 0;
->>>>>>> 303d31f1
 };
 
 /* Thread safe vm_obj, it can be used to move vm_obj's between threads.

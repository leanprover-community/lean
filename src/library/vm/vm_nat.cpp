/*
Copyright (c) 2016 Microsoft Corporation. All rights reserved.
Released under Apache 2.0 license as described in the file LICENSE.

Author: Leonardo de Moura
*/
#include <iostream>
#include "library/vm/vm.h"
#include "library/vm/vm_string.h"

namespace lean {
// =======================================
// Builtin nat operations

vm_obj mk_vm_nat(unsigned n) {
    if (LEAN_LIKELY(n < LEAN_MAX_SMALL_NAT))
        return mk_vm_simple(n);
    else
        return mk_vm_mpz(mpz(n));
}

vm_obj mk_vm_nat(mpz const & n) {
    if (LEAN_LIKELY(n < LEAN_MAX_SMALL_NAT))
<<<<<<< HEAD
        return mk_vm_simple(n.get<unsigned>());
=======
        return mk_vm_simple(static_cast<unsigned>(n));
>>>>>>> 9dc6b1ea
    else
        return mk_vm_mpz(n);
}

unsigned to_unsigned(vm_obj const & o) {
    if (LEAN_LIKELY(is_simple(o)))
        return cidx(o);
    else
<<<<<<< HEAD
        return to_mpz(o).get<unsigned>();
=======
        return static_cast<unsigned>(to_mpz(o));
>>>>>>> 9dc6b1ea
}

optional<unsigned> try_to_unsigned(vm_obj const & o) {
    if (LEAN_LIKELY(is_simple(o))) {
        return optional<unsigned>(cidx(o));
    } else {
        mpz const & v = to_mpz(o);
        if (v.is<unsigned>())
<<<<<<< HEAD
            return optional<unsigned>(v.get<unsigned>());
=======
            return optional<unsigned>(static_cast<unsigned>(v));
>>>>>>> 9dc6b1ea
        else
            return optional<unsigned>();
    }
}

unsigned force_to_unsigned(vm_obj const & o, unsigned def) {
    if (auto r = try_to_unsigned(o))
        return *r;
    else
        return def;
}

size_t force_to_size_t(vm_obj const & o, size_t def) {
    // TODO(Leo): fix size_t is 8 bytes in 64-bit machines
    if (auto r = try_to_unsigned(o))
        return *r;
    else
        return def;
}

MK_THREAD_LOCAL_GET_DEF(mpz, get_mpz1);
MK_THREAD_LOCAL_GET_DEF(mpz, get_mpz2);

static mpz const & to_mpz1(vm_obj const & o) {
    if (is_simple(o)) {
        mpz & r = get_mpz1();
        r = cidx(o);
        return r;
    } else {
        return to_mpz(o);
    }
}

static mpz const & to_mpz2(vm_obj const & o) {
    if (is_simple(o)) {
        mpz & r = get_mpz2();
        r = cidx(o);
        return r;
    } else {
        return to_mpz(o);
    }
}

mpz const & vm_nat_to_mpz1(vm_obj const & o) {
    return to_mpz1(o);
}

mpz const & vm_nat_to_mpz2(vm_obj const & o) {
    return to_mpz2(o);
}

vm_obj nat_succ(vm_obj const & a) {
    if (LEAN_LIKELY(is_simple(a))) {
        return mk_vm_nat(cidx(a) + 1);
    } else {
        return mk_vm_mpz(to_mpz1(a) + 1);
    }
}

vm_obj nat_add(vm_obj const & a1, vm_obj const & a2) {
    if (LEAN_LIKELY(is_simple(a1) && is_simple(a2))) {
        return mk_vm_nat(cidx(a1) + cidx(a2));
    } else {
        return mk_vm_mpz(to_mpz1(a1) + to_mpz2(a2));
    }
}

vm_obj nat_mul(vm_obj const & a1, vm_obj const & a2) {
    if (LEAN_LIKELY(is_simple(a1) && is_simple(a2))) {
        unsigned long long r = static_cast<unsigned long long>(cidx(a1)) * static_cast<unsigned long long>(cidx(a2));
        if (LEAN_LIKELY(r < LEAN_MAX_SMALL_NAT)) {
            return mk_vm_simple(r);
        }
    }
    return mk_vm_mpz(to_mpz1(a1) * to_mpz2(a2));
}

vm_obj nat_sub(vm_obj const & a1, vm_obj const & a2) {
    if (LEAN_LIKELY(is_simple(a1) && is_simple(a2))) {
        unsigned v1 = cidx(a1);
        unsigned v2 = cidx(a2);
        if (v2 > v1)
            return mk_vm_simple(0);
        else
            return mk_vm_nat(v1 - v2);
    } else {
        mpz const & v1 = to_mpz1(a1);
        mpz const & v2 = to_mpz2(a2);
        if (v2 > v1)
            return mk_vm_simple(0);
        else
            return mk_vm_nat(v1 - v2);
    }
}

vm_obj nat_div(vm_obj const & a1, vm_obj const & a2) {
    if (LEAN_LIKELY(is_simple(a1) && is_simple(a2))) {
        unsigned v1 = cidx(a1);
        unsigned v2 = cidx(a2);
        if (v2 == 0)
            return mk_vm_simple(0);
        else
            return mk_vm_nat(v1 / v2);
    } else {
        mpz const & v1 = to_mpz1(a1);
        mpz const & v2 = to_mpz2(a2);
        if (v2 == 0)
            return mk_vm_simple(0);
        else
            return mk_vm_nat(v1 / v2);
    }
}

vm_obj nat_mod(vm_obj const & a1, vm_obj const & a2) {
    if (LEAN_LIKELY(is_simple(a1) && is_simple(a2))) {
        unsigned v1 = cidx(a1);
        unsigned v2 = cidx(a2);
        if (v2 == 0)
            return a1;
        else
            return mk_vm_nat(v1 % v2);
    } else {
        mpz const & v1 = to_mpz1(a1);
        mpz const & v2 = to_mpz2(a2);
        if (v2 == 0)
            return a1;
        else
            return mk_vm_nat(v1 % v2);
    }
}

vm_obj nat_gcd(vm_obj const & a1, vm_obj const & a2) {
    mpz r;
    gcd(r, to_mpz1(a1), to_mpz2(a2));
    return mk_vm_nat(r);
}

vm_obj nat_shiftl(vm_obj const & a1, vm_obj const & a2) {
    if (LEAN_LIKELY(is_simple(a1) && is_simple(a2))) {
        unsigned v1 = cidx(a1);
        unsigned v2 = cidx(a2);
        if (v2 <= 31 && v1 >> (31 - v2) == 0) // LEAN_MAX_SMALL_NAT = 1 >> 31
            return mk_vm_nat(v1 << v2);
    }
    mpz v1 = to_mpz1(a1);
    mul2k(v1, v1, to_unsigned(a2));
    return mk_vm_mpz(v1);
}

vm_obj nat_shiftr(vm_obj const & a1, vm_obj const & a2) {
    if (LEAN_LIKELY(is_simple(a1) && is_simple(a2))) {
        int v2 = cidx(a2);
        return v2 < 32 ? mk_vm_nat(cidx(a1) >> v2) : mk_vm_simple(0);
    } else {
        mpz v1 = to_mpz1(a1);
        div2k(v1, v1, to_unsigned(a2));
        return mk_vm_mpz(v1);
    }
}

vm_obj nat_div2(vm_obj const & a) {
    if (LEAN_LIKELY(is_simple(a))) {
        return mk_vm_nat(cidx(a) >> 1);
    } else {
        mpz v = to_mpz1(a);
        div2k(v, v, 1);
        return mk_vm_mpz(v);
    }
}

vm_obj nat_bodd(vm_obj const & a1) {
    if (LEAN_LIKELY(is_simple(a1))) {
        return mk_vm_bool((cidx(a1) & 1u) != 0);
    } else {
        mpz const & v1 = to_mpz1(a1);
        return mk_vm_bool(v1.test_bit(0));
    }
}

vm_obj nat_bodd_div2(vm_obj const & a) {
    return mk_vm_pair(nat_bodd(a), nat_div2(a));
}

vm_obj nat_land(vm_obj const & a1, vm_obj const & a2) {
    if (LEAN_LIKELY(is_simple(a1) && is_simple(a2))) {
        return mk_vm_nat(cidx(a1) & cidx(a2));
    } else {
        return mk_vm_mpz(to_mpz1(a1) & to_mpz2(a2));
    }
}

vm_obj nat_lor(vm_obj const & a1, vm_obj const & a2) {
    if (LEAN_LIKELY(is_simple(a1) && is_simple(a2))) {
        return mk_vm_nat(cidx(a1) | cidx(a2));
    } else {
        return mk_vm_mpz(to_mpz1(a1) | to_mpz2(a2));
    }
}

vm_obj nat_lxor(vm_obj const & a1, vm_obj const & a2) {
    if (LEAN_LIKELY(is_simple(a1) && is_simple(a2))) {
        return mk_vm_nat(cidx(a1) ^ cidx(a2));
    } else {
        return mk_vm_mpz(to_mpz1(a1) ^ to_mpz2(a2));
    }
}

vm_obj nat_ldiff(vm_obj const & a1, vm_obj const & a2) {
    if (LEAN_LIKELY(is_simple(a1) && is_simple(a2))) {
        return mk_vm_nat(cidx(a1) & ~cidx(a2));
    } else {
        return mk_vm_mpz(to_mpz1(a1) & ~to_mpz2(a2));
    }
}

vm_obj nat_test_bit(vm_obj const & a1, vm_obj const & a2) {
    if (LEAN_LIKELY(is_simple(a1) && is_simple(a2))) {
        return mk_vm_bool((cidx(a1) & (1u << cidx(a2))) != 0);
    } else {
        mpz const & v1 = to_mpz1(a1);
        mpz const & v2 = to_mpz2(a2);
        if (v2.is<unsigned long int>())
<<<<<<< HEAD
            return mk_vm_bool(v1.test_bit(v2.get<unsigned long int>()));
=======
            return mk_vm_bool(v1.test_bit(static_cast<unsigned long int>(v2)));
>>>>>>> 9dc6b1ea
        else
            return mk_vm_bool(false);
    }
}

vm_obj nat_decidable_eq(vm_obj const & a1, vm_obj const & a2) {
    if (LEAN_LIKELY(is_simple(a1) && is_simple(a2))) {
        return mk_vm_bool(cidx(a1) == cidx(a2));
    } else {
        return mk_vm_bool(to_mpz1(a1) == to_mpz2(a2));
    }
}

vm_obj nat_decidable_le(vm_obj const & a1, vm_obj const & a2) {
    if (LEAN_LIKELY(is_simple(a1) && is_simple(a2))) {
        return mk_vm_bool(cidx(a1) <= cidx(a2));
    } else {
        return mk_vm_bool(to_mpz1(a1) <= to_mpz2(a2));
    }
}

vm_obj nat_decidable_lt(vm_obj const & a1, vm_obj const & a2) {
    if (LEAN_LIKELY(is_simple(a1) && is_simple(a2))) {
        return mk_vm_bool(cidx(a1) < cidx(a2));
    } else {
        return mk_vm_bool(to_mpz1(a1) < to_mpz2(a2));
    }
}

void nat_rec(vm_state &) {
    /* recursors are implemented by the compiler */
    lean_unreachable();
}

void nat_no_confusion(vm_state &) {
    /* no_confusion is implemented by the compiler */
    lean_unreachable();
}

vm_obj nat_repr(vm_obj const & a) {
    std::ostringstream out;
    if (is_simple(a)) {
        out << cidx(a);
    } else {
        out << to_mpz(a);
    }
    return to_obj(out.str());
}

vm_obj nat_repeat(vm_obj const &, vm_obj const & f, vm_obj const & n, vm_obj const & a) {
    if (LEAN_LIKELY(is_simple(n))) {
        unsigned _n = cidx(n);
        vm_obj   r  = a;
        for (unsigned i = 0; i < _n ; i++) {
            r = invoke(f, mk_vm_simple(i), r);
        }
        return r;
    } else {
        mpz _n = to_mpz(n);
        mpz i(0);
        vm_obj r = a;
        while (i < _n) {
            r = invoke(f, mk_vm_nat(i), r);
            i++;
        }
        return r;
    }
}

void initialize_vm_nat() {
    DECLARE_VM_BUILTIN(name({"nat", "succ"}),             nat_succ);
    DECLARE_VM_BUILTIN(name({"nat", "add"}),              nat_add);
    DECLARE_VM_BUILTIN(name({"nat", "mul"}),              nat_mul);
    DECLARE_VM_BUILTIN(name({"nat", "sub"}),              nat_sub);
    DECLARE_VM_BUILTIN(name({"nat", "div"}),              nat_div);
    DECLARE_VM_BUILTIN(name({"nat", "mod"}),              nat_mod);
    DECLARE_VM_BUILTIN(name({"nat", "gcd"}),              nat_gcd);
    DECLARE_VM_BUILTIN(name({"nat", "decidable_eq"}),     nat_decidable_eq);
    DECLARE_VM_BUILTIN(name({"nat", "decidable_le"}),     nat_decidable_le);
    DECLARE_VM_BUILTIN(name({"nat", "decidable_lt"}),     nat_decidable_lt);
    DECLARE_VM_BUILTIN(name({"nat", "repr"}),             nat_repr);
    DECLARE_VM_BUILTIN(name({"nat", "repeat"}),           nat_repeat);
    DECLARE_VM_BUILTIN(name({"nat", "bodd"}),             nat_bodd);
    DECLARE_VM_BUILTIN(name({"nat", "div2"}),             nat_div2);
    DECLARE_VM_BUILTIN(name({"nat", "bodd_div2"}),        nat_bodd_div2);
    DECLARE_VM_BUILTIN(name({"nat", "shiftl"}),           nat_shiftl);
    DECLARE_VM_BUILTIN(name({"nat", "shiftr"}),           nat_shiftr);
    DECLARE_VM_BUILTIN(name({"nat", "lor"}),              nat_lor);
    DECLARE_VM_BUILTIN(name({"nat", "land"}),             nat_land);
    DECLARE_VM_BUILTIN(name({"nat", "ldiff"}),            nat_ldiff);
    DECLARE_VM_BUILTIN(name({"nat", "lxor"}),             nat_lxor);
    DECLARE_VM_BUILTIN(name({"nat", "test_bit"}),         nat_test_bit);

    declare_vm_builtin(name({"nat", "cases_on"}),          "nat_rec",          4, nat_rec);
    declare_vm_builtin(name({"nat", "rec_on"}),            "nat_rec",          4, nat_rec);
    declare_vm_builtin(name({"nat", "no_confusion"}),      "nat_no_confusion", 5, nat_no_confusion);
    declare_vm_builtin(name({"nat", "no_confusion_type"}), "nat_no_confusion", 3, nat_no_confusion);
}

void finalize_vm_nat() {
}
}<|MERGE_RESOLUTION|>--- conflicted
+++ resolved
@@ -21,11 +21,7 @@
 
 vm_obj mk_vm_nat(mpz const & n) {
     if (LEAN_LIKELY(n < LEAN_MAX_SMALL_NAT))
-<<<<<<< HEAD
-        return mk_vm_simple(n.get<unsigned>());
-=======
         return mk_vm_simple(static_cast<unsigned>(n));
->>>>>>> 9dc6b1ea
     else
         return mk_vm_mpz(n);
 }
@@ -34,11 +30,7 @@
     if (LEAN_LIKELY(is_simple(o)))
         return cidx(o);
     else
-<<<<<<< HEAD
-        return to_mpz(o).get<unsigned>();
-=======
         return static_cast<unsigned>(to_mpz(o));
->>>>>>> 9dc6b1ea
 }
 
 optional<unsigned> try_to_unsigned(vm_obj const & o) {
@@ -47,11 +39,7 @@
     } else {
         mpz const & v = to_mpz(o);
         if (v.is<unsigned>())
-<<<<<<< HEAD
-            return optional<unsigned>(v.get<unsigned>());
-=======
             return optional<unsigned>(static_cast<unsigned>(v));
->>>>>>> 9dc6b1ea
         else
             return optional<unsigned>();
     }
@@ -274,11 +262,7 @@
         mpz const & v1 = to_mpz1(a1);
         mpz const & v2 = to_mpz2(a2);
         if (v2.is<unsigned long int>())
-<<<<<<< HEAD
-            return mk_vm_bool(v1.test_bit(v2.get<unsigned long int>()));
-=======
             return mk_vm_bool(v1.test_bit(static_cast<unsigned long int>(v2)));
->>>>>>> 9dc6b1ea
         else
             return mk_vm_bool(false);
     }

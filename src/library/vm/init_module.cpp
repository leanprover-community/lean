/*
Copyright (c) 2016 Microsoft Corporation. All rights reserved.
Released under Apache 2.0 license as described in the file LICENSE.

Author: Leonardo de Moura
*/
#include "library/vm/vm.h"
#include "library/vm/vm_nat.h"
#include "library/vm/vm_int.h"
#include "library/vm/vm_aux.h"
#include "library/vm/vm_io.h"
#include "library/vm/vm_name.h"
#include "library/vm/vm_options.h"
#include "library/vm/vm_format.h"
#include "library/vm/vm_rb_map.h"
#include "library/vm/vm_level.h"
#include "library/vm/vm_expr.h"
#include "library/vm/vm_pexpr.h"
#include "library/vm/vm_list.h"
#include "library/vm/vm_exceptional.h"
#include "library/vm/vm_declaration.h"
#include "library/vm/vm_environment.h"
#include "library/vm/vm_task.h"
#include "library/vm/vm_parser.h"
#include "library/vm/vm_array.h"
#include "library/vm/vm_string.h"
#include "library/vm/vm_float.h"
#include "library/vm/vm_module_info.h"

namespace lean {
void initialize_vm_core_module() {
    initialize_vm_core();
    initialize_vm_nat();
    initialize_vm_int();
    initialize_vm_aux();
    initialize_vm_io();
    initialize_vm_name();
    initialize_vm_options();
    initialize_vm_format();
    initialize_vm_rb_map();
    initialize_vm_level();
    initialize_vm_expr();
    initialize_vm_pexpr();
    initialize_vm_list();
    initialize_vm_exceptional();
    initialize_vm_task();
    initialize_vm_declaration();
    initialize_vm_environment();
    initialize_vm_parser();
    initialize_vm_array();
    initialize_vm_string();
    initialize_vm_float();
    initialize_vm_module_info();
}

void finalize_vm_core_module() {
<<<<<<< HEAD
    finalize_vm_module_info();
=======
    finalize_vm_float();
>>>>>>> a012c726
    finalize_vm_string();
    finalize_vm_array();
    finalize_vm_parser();
    finalize_vm_environment();
    finalize_vm_declaration();
    finalize_vm_task();
    finalize_vm_exceptional();
    finalize_vm_list();
    finalize_vm_pexpr();
    finalize_vm_expr();
    finalize_vm_level();
    finalize_vm_rb_map();
    finalize_vm_format();
    finalize_vm_options();
    finalize_vm_name();
    finalize_vm_io();
    finalize_vm_aux();
    finalize_vm_int();
    finalize_vm_nat();
    finalize_vm_core();
}

void initialize_vm_module() {
    initialize_vm();
    initialize_vm_expr_builtin_idxs();
    initialize_vm_exceptional_builtin_idxs();
    initialize_vm_format_builtin_idxs();
    initialize_vm_array_builtin_idxs();
}
void finalize_vm_module() {
    finalize_vm();
}
}<|MERGE_RESOLUTION|>--- conflicted
+++ resolved
@@ -54,11 +54,8 @@
 }
 
 void finalize_vm_core_module() {
-<<<<<<< HEAD
     finalize_vm_module_info();
-=======
     finalize_vm_float();
->>>>>>> a012c726
     finalize_vm_string();
     finalize_vm_array();
     finalize_vm_parser();

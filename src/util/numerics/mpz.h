/*
Copyright (c) 2013 Microsoft Corporation. All rights reserved.
Released under Apache 2.0 license as described in the file LICENSE.

Author: Leonardo de Moura
*/
#pragma once
#include <cstddef>
#include <gmp.h>
#include <string>
#include <iostream>
#include <limits>
#include "util/debug.h"
#include "util/serializer.h"

namespace lean {
class mpq;

/**
   \brief Wrapper for GMP integers
*/
class mpz {
    friend class mpq;
    friend class mpfp;
    mpz_t m_val;
    mpz(__mpz_struct const * v) { mpz_init_set(m_val, v); }
public:
    mpz() { mpz_init(m_val); }
    explicit mpz(char const * v) { mpz_init_set_str(m_val, const_cast<char*>(v), 10); }
    explicit mpz(unsigned long int v) { mpz_init_set_ui(m_val, v); }
    explicit mpz(long int v) { mpz_init_set_si(m_val, v); }
    explicit mpz(unsigned int v) { mpz_init_set_ui(m_val, v); }
    explicit mpz(int v) { mpz_init_set_si(m_val, v); }
    explicit mpz(uint64 v);
    explicit mpz(int64 v);
    mpz(mpz const & s) { mpz_init_set(m_val, s.m_val); }
    mpz(mpz && s):mpz() { mpz_swap(m_val, s.m_val); }
    ~mpz() { mpz_clear(m_val); }

    friend void swap(mpz & a, mpz & b) { mpz_swap(a.m_val, b.m_val); }

    unsigned hash() const { return static_cast<unsigned>(mpz_get_si(m_val)); }

    int sgn() const { return mpz_sgn(m_val); }
    friend int sgn(mpz const & a) { return a.sgn(); }
    bool is_pos() const { return sgn() > 0; }
    bool is_neg() const { return sgn() < 0; }
    bool is_zero() const { return sgn() == 0; }
    bool is_nonpos() const { return !is_pos(); }
    bool is_nonneg() const { return !is_neg(); }

    void neg() { mpz_neg(m_val, m_val); }
    friend mpz neg(mpz a) { a.neg(); return a; }

    void abs() { mpz_abs(m_val, m_val); }
    friend mpz abs(mpz a) { a.abs(); return a; }

    bool even() const { return mpz_even_p(m_val) != 0; }
    bool odd() const { return !even(); }

<<<<<<< HEAD
    template <typename T, typename std::enable_if<std::is_same<int, T>::value, int>::type = 0> 
    bool is() const { return mpz_fits_sint_p(m_val) != 0; }
    template <typename T, typename std::enable_if<std::is_same<unsigned int, T>::value, int>::type = 0> 
    bool is() const { return mpz_fits_uint_p(m_val) != 0; }
    template <typename T, typename std::enable_if<std::is_same<long int, T>::value, int>::type = 0> 
    bool is() const { return mpz_fits_slong_p(m_val) != 0; }
    template <typename T, typename std::enable_if<std::is_same<unsigned long int, T>::value, int>::type = 0> 
    bool is() const { return mpz_fits_ulong_p(m_val) != 0; }

    template <typename T, typename std::enable_if<std::is_same<long int, T>::value, int>::type = 0> 
    long int get() const { lean_assert(is<long int>()); return mpz_get_si(m_val); }
    template <typename T, typename std::enable_if<std::is_same<int, T>::value, int>::type = 0> 
    int get() const { lean_assert(is<int>()); return static_cast<int>(get<long int>()); }
    template <typename T, typename std::enable_if<std::is_same<unsigned long int, T>::value, int>::type = 0> 
    unsigned long int get() const { lean_assert(is<unsigned long int>()); return mpz_get_ui(m_val); }
    template <typename T, typename std::enable_if<std::is_same<unsigned int, T>::value, int>::type = 0> 
    unsigned int get() const { lean_assert(is<unsigned int>()); return static_cast<unsigned>(get<unsigned long int>()); }
=======
    template <typename T> bool is() const;
    template <typename T> T get() const;
>>>>>>> 5095accc

    double get_double() const { return mpz_get_d(m_val); }

    mpz & operator=(mpz const & v) { mpz_set(m_val, v.m_val); return *this; }
    mpz & operator=(mpz && v) { swap(*this, v); return *this; }
    mpz & operator=(char const * v) { mpz_set_str(m_val, v, 10); return *this; }
    mpz & operator=(unsigned long int v) { mpz_set_ui(m_val, v); return *this; }
    mpz & operator=(long int v) { mpz_set_si(m_val, v); return *this; }
    mpz & operator=(unsigned int v) { return operator=(static_cast<unsigned long int>(v)); }
    mpz & operator=(int v) { return operator=(static_cast<long int>(v)); }

    friend int cmp(mpz const & a, mpz const & b) { return mpz_cmp(a.m_val, b.m_val); }
    friend int cmp(mpz const & a, unsigned b) { return mpz_cmp_ui(a.m_val, b); }
    friend int cmp(mpz const & a, int b) { return mpz_cmp_si(a.m_val, b); }

    friend bool operator<(mpz const & a, mpz const & b) { return cmp(a, b) < 0; }
    friend bool operator<(mpz const & a, unsigned b) { return cmp(a, b) < 0; }
    friend bool operator<(mpz const & a, int b) { return cmp(a, b) < 0; }
    friend bool operator<(unsigned a, mpz const & b) { return cmp(b, a) > 0; }
    friend bool operator<(int a, mpz const & b) { return cmp(b, a) > 0; }

    friend bool operator>(mpz const & a, mpz const & b) { return cmp(a, b) > 0; }
    friend bool operator>(mpz const & a, unsigned b) { return cmp(a, b) > 0; }
    friend bool operator>(mpz const & a, int b) { return cmp(a, b) > 0; }
    friend bool operator>(unsigned a, mpz const & b) { return cmp(b, a) < 0; }
    friend bool operator>(int a, mpz const & b) { return cmp(b, a) < 0; }

    friend bool operator<=(mpz const & a, mpz const & b) { return cmp(a, b) <= 0; }
    friend bool operator<=(mpz const & a, unsigned b) { return cmp(a, b) <= 0; }
    friend bool operator<=(mpz const & a, int b) { return cmp(a, b) <= 0; }
    friend bool operator<=(unsigned a, mpz const & b) { return cmp(b, a) >= 0; }
    friend bool operator<=(int a, mpz const & b) { return cmp(b, a) >= 0; }

    friend bool operator>=(mpz const & a, mpz const & b) { return cmp(a, b) >= 0; }
    friend bool operator>=(mpz const & a, unsigned b) { return cmp(a, b) >= 0; }
    friend bool operator>=(mpz const & a, int b) { return cmp(a, b) >= 0; }
    friend bool operator>=(unsigned a, mpz const & b) { return cmp(b, a) <= 0; }
    friend bool operator>=(int a, mpz const & b) { return cmp(b, a) <= 0; }

    friend bool operator==(mpz const & a, mpz const & b) { return cmp(a, b) == 0; }
    friend bool operator==(mpz const & a, unsigned b) { return cmp(a, b) == 0; }
    friend bool operator==(mpz const & a, int b) { return cmp(a, b) == 0; }
    friend bool operator==(unsigned a, mpz const & b) { return cmp(b, a) == 0; }
    friend bool operator==(int a, mpz const & b) { return cmp(b, a) == 0; }

    friend bool operator!=(mpz const & a, mpz const & b) { return cmp(a, b) != 0; }
    friend bool operator!=(mpz const & a, unsigned b) { return cmp(a, b) != 0; }
    friend bool operator!=(mpz const & a, int b) { return cmp(a, b) != 0; }
    friend bool operator!=(unsigned a, mpz const & b) { return cmp(b, a) != 0; }
    friend bool operator!=(int a, mpz const & b) { return cmp(b, a) != 0; }

    mpz & operator+=(mpz const & o) { mpz_add(m_val, m_val, o.m_val); return *this; }
    mpz & operator+=(unsigned u) { mpz_add_ui(m_val, m_val, u); return *this; }
    mpz & operator+=(int u) { if (u >= 0) mpz_add_ui(m_val, m_val, u); else mpz_sub_ui(m_val, m_val, -u); return *this; }

    mpz & operator-=(mpz const & o) { mpz_sub(m_val, m_val, o.m_val); return *this; }
    mpz & operator-=(unsigned u) { mpz_sub_ui(m_val, m_val, u); return *this; }
    mpz & operator-=(int u) { if (u >= 0) mpz_sub_ui(m_val, m_val, u); else mpz_add_ui(m_val, m_val, -u); return *this; }

    mpz & operator*=(mpz const & o) { mpz_mul(m_val, m_val, o.m_val); return *this; }
    mpz & operator*=(unsigned u) { mpz_mul_ui(m_val, m_val, u); return *this; }
    mpz & operator*=(int u) { mpz_mul_si(m_val, m_val, u); return *this; }

    mpz & operator/=(mpz const & o) { mpz_tdiv_q(m_val, m_val, o.m_val); return *this; }
    mpz & operator/=(unsigned u) { mpz_tdiv_q_ui(m_val, m_val, u); return *this; }

    friend mpz rem(mpz const & a, mpz const & b) { mpz r; mpz_tdiv_r(r.m_val, a.m_val, b.m_val); return r; }
    mpz & operator%=(mpz const & o) { mpz r(*this % o); mpz_swap(m_val, r.m_val); return *this; }

    friend mpz operator+(mpz a, mpz const & b) { return a += b; }
    friend mpz operator+(mpz a, unsigned b)  { return a += b; }
    friend mpz operator+(mpz a, int b)  { return a += b; }
    friend mpz operator+(unsigned a, mpz b) { return b += a; }
    friend mpz operator+(int a, mpz b) { return b += a; }

    friend mpz operator-(mpz a, mpz const & b) { return a -= b; }
    friend mpz operator-(mpz a, unsigned b) { return a -= b; }
    friend mpz operator-(mpz a, int b) { return a -= b; }
    friend mpz operator-(unsigned a, mpz b) { b.neg(); return b += a; }
    friend mpz operator-(int a, mpz b) { b.neg(); return b += a; }

    friend mpz operator*(mpz a, mpz const & b) { return a *= b; }
    friend mpz operator*(mpz a, unsigned b) { return a *= b; }
    friend mpz operator*(mpz a, int b) { return a *= b; }
    friend mpz operator*(unsigned a, mpz b) { return b *= a; }
    friend mpz operator*(int a, mpz b) { return b *= a; }

    friend mpz operator/(mpz a, mpz const & b) { return a /= b; }
    friend mpz operator/(mpz a, unsigned b) { return a /= b; }
    friend mpz operator/(mpz a, int b) { return a /= b; }
    friend mpz operator/(unsigned a, mpz const & b) { mpz r(a); return r /= b; }
    friend mpz operator/(int a, mpz const & b) { mpz r(a); return r /= b; }

    friend mpz operator%(mpz const & a, mpz const & b);

    mpz & operator++() { return operator+=(1); }
    mpz operator++(int) { mpz r(*this); ++(*this); return r; }

    mpz & operator--() { return operator-=(1); }
    mpz operator--(int) { mpz r(*this); --(*this); return r; }

    mpz & operator&=(mpz const & o) { mpz_and(m_val, m_val, o.m_val); return *this; }
    mpz & operator|=(mpz const & o) { mpz_ior(m_val, m_val, o.m_val); return *this; }
    mpz & operator^=(mpz const & o) { mpz_xor(m_val, m_val, o.m_val); return *this; }
    void comp() { mpz_com(m_val, m_val); }

    friend mpz operator&(mpz a, mpz const & b) { return a &= b; }
    friend mpz operator|(mpz a, mpz const & b) { return a |= b; }
    friend mpz operator^(mpz a, mpz const & b) { return a ^= b; }
    friend mpz operator~(mpz a) { a.comp(); return a; }

    bool test_bit(size_t bit) const { return mpz_tstbit(m_val, bit) != 0; }

    // this <- this + a*b
    void addmul(mpz const & a, mpz const & b) { mpz_addmul(m_val, a.m_val, b.m_val); }
    // this <- this - a*b
    void submul(mpz const & a, mpz const & b) { mpz_submul(m_val, a.m_val, b.m_val); }

    // a <- b * 2^k
    friend void mul2k(mpz & a, mpz const & b, unsigned k) { mpz_mul_2exp(a.m_val, b.m_val, k); }
    // a <- b / 2^k
    friend void div2k(mpz & a, mpz const & b, unsigned k) { mpz_tdiv_q_2exp(a.m_val, b.m_val, k); }

    /**
       \brief Return the position of the most significant bit.
       Return 0 if the number is negative
    */
    unsigned log2() const;

    /**
       \brief log2(-n)
       Return 0 if the number is nonegative
    */
    unsigned mlog2() const;

    bool perfect_square() const { return mpz_perfect_square_p(m_val); }

    bool is_power_of_two() const { return is_pos() && mpz_popcount(m_val) == 1; }
    bool is_power_of_two(unsigned & shift) const;
    /**
       \brief Return largest k s.t. n is a multiple of 2^k
    */
    unsigned power_of_two_multiple() const { return mpz_scan1(m_val, 0); }

    friend void power(mpz & a, mpz const & b, unsigned k) { mpz_pow_ui(a.m_val, b.m_val, k); }
    friend void _power(mpz & a, mpz const & b, unsigned k) { power(a, b, k); }
    friend mpz pow(mpz a, unsigned k) { power(a, a, k); return a; }

    friend void rootrem(mpz & root, mpz & rem, mpz const & a, unsigned k) { mpz_rootrem(root.m_val, rem.m_val, a.m_val, k); }
    // root <- a^{1/k}, return true iff the result is an integer
    friend bool root(mpz & root, mpz const & a, unsigned k);
    friend mpz root(mpz const & a, unsigned k) { mpz r; root(r, a, k); return r; }

    friend void gcd(mpz & g, mpz const & a, mpz const & b) { mpz_gcd(g.m_val, a.m_val, b.m_val); }
    friend mpz gcd(mpz const & a, mpz const & b) { mpz r; gcd(r, a, b); return r; }
    friend void gcdext(mpz & g, mpz & s, mpz & t, mpz const & a, mpz const & b) { mpz_gcdext(g.m_val, s.m_val, t.m_val, a.m_val, b.m_val); }
    friend void lcm(mpz & l, mpz const & a, mpz const & b) { mpz_lcm(l.m_val, a.m_val, b.m_val); }
    friend mpz lcm(mpz const & a, mpz const & b) { mpz l; lcm(l, a, b); return l; }

    friend std::ostream & operator<<(std::ostream & out, mpz const & v);

    std::string to_string() const;
};

template<> inline bool mpz::is<int>()               const { return mpz_fits_sint_p(m_val) != 0; }
template<> inline bool mpz::is<unsigned int>()      const { return mpz_fits_uint_p(m_val) != 0; }
template<> inline bool mpz::is<long int>()          const { return mpz_fits_slong_p(m_val) != 0; }
template<> inline bool mpz::is<unsigned long int>() const { return mpz_fits_ulong_p(m_val) != 0; }
// TODO(eric-wieser): these could be faster, but gmp has no API for us
template<> inline bool mpz::is<long long>() const {
    return mpz(std::numeric_limits<long long>::min()) <= *this && *this <= mpz(std::numeric_limits<long long>::max()); }
template<> inline bool mpz::is<unsigned long long>() const {
    return mpz(std::numeric_limits<unsigned long long>::min()) <= *this && *this <= mpz(std::numeric_limits<unsigned long long>::max()); }

template<> inline long int mpz::get()          const { lean_assert(is<long int>());          return mpz_get_si(m_val); }
template<> inline unsigned long int mpz::get() const { lean_assert(is<unsigned long int>()); return mpz_get_ui(m_val); }
template<> inline int mpz::get()               const { lean_assert(is<int>());          return static_cast<int>(get<long int>()); }
template<> inline unsigned int mpz::get()      const { lean_assert(is<unsigned int>()); return static_cast<unsigned>(get<unsigned long int>()); }
template<> long long int mpz::get()            const;
template<> unsigned long long int mpz::get()   const;

struct mpz_cmp_fn {
    int operator()(mpz const & v1, mpz const & v2) const { return cmp(v1, v2); }
};


serializer & operator<<(serializer & s, mpz const & n);
mpz read_mpz(deserializer & d);
inline deserializer & operator>>(deserializer & d, mpz & n) { n = read_mpz(d); return d; }

}

template<> struct std::numeric_limits<lean::mpz> {
    static constexpr bool is_specialized = true;
    static constexpr bool is_signed = true;
    static constexpr bool is_integer = true;
    static constexpr bool is_exact = true;
<<<<<<< HEAD
=======
    static constexpr bool has_infinity = false;
    static constexpr bool has_quiet_NaN = false;
    static constexpr bool has_signaling_NaN = false;
    static constexpr std::float_denorm_style has_denorm = std::denorm_absent;
    static constexpr bool has_denorm_loss = false;
    static constexpr std::float_round_style round_style = std::round_toward_zero;
    static constexpr bool is_iec559 = false;
    static constexpr bool is_bounded = false;
    static constexpr bool is_modulo = false;

    // these fields don't make sense for mpz
    // digits
    // digits10
    // max_digits10
    // radix

    // these are copied from the values for integers
    static constexpr int min_exponent = 0;
    static constexpr int min_exponent10 = 0;
    static constexpr int max_exponent = 0;
    static constexpr int max_exponent10 = 0;

    static constexpr bool traps = true;
    static constexpr bool tinyness_before = false;
>>>>>>> 5095accc
};<|MERGE_RESOLUTION|>--- conflicted
+++ resolved
@@ -58,28 +58,8 @@
     bool even() const { return mpz_even_p(m_val) != 0; }
     bool odd() const { return !even(); }
 
-<<<<<<< HEAD
-    template <typename T, typename std::enable_if<std::is_same<int, T>::value, int>::type = 0> 
-    bool is() const { return mpz_fits_sint_p(m_val) != 0; }
-    template <typename T, typename std::enable_if<std::is_same<unsigned int, T>::value, int>::type = 0> 
-    bool is() const { return mpz_fits_uint_p(m_val) != 0; }
-    template <typename T, typename std::enable_if<std::is_same<long int, T>::value, int>::type = 0> 
-    bool is() const { return mpz_fits_slong_p(m_val) != 0; }
-    template <typename T, typename std::enable_if<std::is_same<unsigned long int, T>::value, int>::type = 0> 
-    bool is() const { return mpz_fits_ulong_p(m_val) != 0; }
-
-    template <typename T, typename std::enable_if<std::is_same<long int, T>::value, int>::type = 0> 
-    long int get() const { lean_assert(is<long int>()); return mpz_get_si(m_val); }
-    template <typename T, typename std::enable_if<std::is_same<int, T>::value, int>::type = 0> 
-    int get() const { lean_assert(is<int>()); return static_cast<int>(get<long int>()); }
-    template <typename T, typename std::enable_if<std::is_same<unsigned long int, T>::value, int>::type = 0> 
-    unsigned long int get() const { lean_assert(is<unsigned long int>()); return mpz_get_ui(m_val); }
-    template <typename T, typename std::enable_if<std::is_same<unsigned int, T>::value, int>::type = 0> 
-    unsigned int get() const { lean_assert(is<unsigned int>()); return static_cast<unsigned>(get<unsigned long int>()); }
-=======
     template <typename T> bool is() const;
     template <typename T> T get() const;
->>>>>>> 5095accc
 
     double get_double() const { return mpz_get_d(m_val); }
 
@@ -277,8 +257,6 @@
     static constexpr bool is_signed = true;
     static constexpr bool is_integer = true;
     static constexpr bool is_exact = true;
-<<<<<<< HEAD
-=======
     static constexpr bool has_infinity = false;
     static constexpr bool has_quiet_NaN = false;
     static constexpr bool has_signaling_NaN = false;
@@ -303,5 +281,4 @@
 
     static constexpr bool traps = true;
     static constexpr bool tinyness_before = false;
->>>>>>> 5095accc
 };
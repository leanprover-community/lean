/*
Copyright (c) 2013 Microsoft Corporation. All rights reserved.
Released under Apache 2.0 license as described in the file LICENSE.

Author: Leonardo de Moura
*/
#include <limits>
#include <memory>
#include "util/sstream.h"
#include "util/thread.h"
#include "util/numerics/mpz.h"
#include <string>
#include <vector>

namespace lean {

mpz::mpz(uint64 v) : mpz(static_cast<unsigned>(v)) {
    mpz tmp(static_cast<unsigned>(v >> 32));
    mpz_mul_2exp(tmp.m_val, tmp.m_val, 32);
    mpz_add(m_val, m_val, tmp.m_val);
}
mpz::mpz(int64 v) : mpz(static_cast<unsigned>(v)) {
    mpz tmp(static_cast<signed int>(v >> 32));
    mpz_mul_2exp(tmp.m_val, tmp.m_val, 32);
    mpz_add(m_val, m_val, tmp.m_val);
}

<<<<<<< HEAD
template<> long long int mpz::get() const {
=======
mpz::operator long long int() const {
>>>>>>> 9dc6b1ea
    lean_assert(is<long long int>());
    mpz high_m, low_m;
    mpz_fdiv_r_2exp(low_m.m_val, m_val, 32);
    mpz_fdiv_q_2exp(high_m.m_val, m_val, 32);
<<<<<<< HEAD
    return static_cast<long long int>(high_m.get<signed>()) << 32 | low_m.get<unsigned>();
}
template<> unsigned long long int mpz::get() const {
=======
    return static_cast<long long int>(high_m.operator signed()) << 32 | low_m.operator unsigned();
}
mpz::operator unsigned long long int() const {
>>>>>>> 9dc6b1ea
    lean_assert(is<unsigned long long int>());
    mpz high_m, low_m;
    mpz_fdiv_r_2exp(low_m.m_val, m_val, 32);
    mpz_fdiv_q_2exp(high_m.m_val, m_val, 32);
<<<<<<< HEAD
    return static_cast<unsigned long long int>(high_m.get<unsigned>()) << 32 | low_m.get<unsigned>();
=======
    return static_cast<unsigned long long int>(high_m.operator unsigned()) << 32 | low_m.operator unsigned();
>>>>>>> 9dc6b1ea
}

unsigned mpz::log2() const {
    if (is_nonpos())
        return 0;
    unsigned r = mpz_sizeinbase(m_val, 2);
    lean_assert(r > 0);
    return r - 1;
}

unsigned mpz::mlog2() const {
    if (is_nonneg())
        return 0;
    mpz * _this = const_cast<mpz*>(this);
    _this->neg();
    lean_assert(is_pos());
    unsigned r = mpz_sizeinbase(m_val, 2);
    _this->neg();
    lean_assert(is_neg());
    return r - 1;
}

bool mpz::is_power_of_two(unsigned & shift) const {
    if (is_nonpos())
        return false;
    if (mpz_popcount(m_val) == 1) {
        shift = log2();
        return true;
    } else {
        return false;
    }
}

mpz operator%(mpz const & a, mpz const & b) {
    mpz r(rem(a, b));
    if (r.is_neg()) {
        if (b.is_pos())
            r += b;
        else
            r -= b;
    }
    return r;
}

bool root(mpz & root, mpz const & a, unsigned k) {
    mpz rem;
    mpz_rootrem(root.m_val, rem.m_val, a.m_val, k);
    return rem.is_zero();
}

void display(std::ostream & out, __mpz_struct const * v) {
    size_t sz = mpz_sizeinbase(v, 10) + 2;
    std::vector<char> buffer(sz);
    mpz_get_str(&buffer[0], 10, v);
    out << &buffer[0];
}

std::ostream & operator<<(std::ostream & out, mpz const & v) {
    display(out, v.m_val);
    return out;
}

std::string mpz::to_string() const {
    std::ostringstream out;
    out << *this;
    return out.str();
}

serializer & operator<<(serializer & s, mpz const & n) {
    std::ostringstream out;
    out << n;
    s << out.str();
    return s;
}

mpz read_mpz(deserializer & d) {
    return mpz(d.read_string().c_str());
}
}

void print(lean::mpz const & n) { std::cout << n << std::endl; }<|MERGE_RESOLUTION|>--- conflicted
+++ resolved
@@ -25,33 +25,19 @@
     mpz_add(m_val, m_val, tmp.m_val);
 }
 
-<<<<<<< HEAD
-template<> long long int mpz::get() const {
-=======
 mpz::operator long long int() const {
->>>>>>> 9dc6b1ea
     lean_assert(is<long long int>());
     mpz high_m, low_m;
     mpz_fdiv_r_2exp(low_m.m_val, m_val, 32);
     mpz_fdiv_q_2exp(high_m.m_val, m_val, 32);
-<<<<<<< HEAD
-    return static_cast<long long int>(high_m.get<signed>()) << 32 | low_m.get<unsigned>();
-}
-template<> unsigned long long int mpz::get() const {
-=======
     return static_cast<long long int>(high_m.operator signed()) << 32 | low_m.operator unsigned();
 }
 mpz::operator unsigned long long int() const {
->>>>>>> 9dc6b1ea
     lean_assert(is<unsigned long long int>());
     mpz high_m, low_m;
     mpz_fdiv_r_2exp(low_m.m_val, m_val, 32);
     mpz_fdiv_q_2exp(high_m.m_val, m_val, 32);
-<<<<<<< HEAD
-    return static_cast<unsigned long long int>(high_m.get<unsigned>()) << 32 | low_m.get<unsigned>();
-=======
     return static_cast<unsigned long long int>(high_m.operator unsigned()) << 32 | low_m.operator unsigned();
->>>>>>> 9dc6b1ea
 }
 
 unsigned mpz::log2() const {

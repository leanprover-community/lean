--- conflicted
+++ resolved
@@ -264,19 +264,11 @@
     add_info(pos, mk_vm_obj_format_info(env, thunk));
 }
 
-<<<<<<< HEAD
-void info_manager::add_widget_info(pos_info pos, vm_obj const & props, vm_obj const & widget) {
-#ifdef LEAN_NO_INFO
-    return;
-#endif
-    add_info(pos, mk_widget_info(tactic::to_state(props).env(), props, widget));
-=======
 void info_manager::add_term_goal(pos_info const & pos, tactic_state const & s) {
 #ifdef LEAN_NO_INFO
     return;
 #endif
     add_info(pos, mk_term_goal(pos, s));
->>>>>>> 85ba4443
 }
 
 #ifdef LEAN_JSON

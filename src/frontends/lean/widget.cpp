--- conflicted
+++ resolved
@@ -82,12 +82,8 @@
 }
 
 component_instance::component_instance(vm_obj const & c, vm_obj const & props, list<unsigned> const & route) : m_component(c), m_props(props), m_route(route) {
-<<<<<<< HEAD
     lean_assert(cidx(c) == component_idx::mk);
-    m_id = g_fresh_component_instance_id.fetch_add(1);
-=======
     m_id = g_fresh_component_instance_id.fetch_add(1) + 1;
->>>>>>> 101e2ca5
     m_has_rendered = false;
     m_reconcile_count = 0;
     m_component_hash = hash(c);

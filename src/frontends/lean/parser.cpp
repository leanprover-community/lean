--- conflicted
+++ resolved
@@ -725,11 +725,7 @@
         maybe_throw_error({"invalid numeral, value does not fit in a machine integer", pos()});
         return 0;
     }
-<<<<<<< HEAD
-    return val.get<unsigned>();
-=======
     return static_cast<unsigned>(val);
->>>>>>> 9dc6b1ea
 }
 
 pair<ast_id, std::string> parser::parse_string_lit() {

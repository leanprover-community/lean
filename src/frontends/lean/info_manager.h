/*
Copyright (c) 2014 Microsoft Corporation. All rights reserved.
Released under Apache 2.0 license as described in the file LICENSE.

Author: Leonardo de Moura
*/
#pragma once
#include <algorithm>
#include <vector>
#include <string>
#include "kernel/expr.h"
#include "library/io_state_stream.h"
#include "library/metavar_context.h"
#include "library/vm/vm.h"
#include "library/tactic/tactic_state.h"
#include "frontends/lean/json.h"
#include "frontends/lean/widget.h"

namespace lean {
class info_data;

class info_data_cell {
    MK_LEAN_RC();
    void dealloc() { delete this; }
protected:
    friend info_data;
public:
    info_data_cell():m_rc(0) {}
    virtual ~info_data_cell() {}
    virtual void instantiate_mvars(metavar_context const &) {}
#ifdef LEAN_JSON
    virtual void report(io_state_stream const & ios, json & record) const = 0;
#endif
};

/** A format thunk, as is generated through `tactic.save_info_thunk : pos -> (unit -> format) -> tactic unit`.  */
class vm_obj_format_info : public info_data_cell {
    /** The environment of the tactic state at the moment that save_info_thunk was called */
    environment      m_env;
    /** The thunk provided from `save_info_thunk` */
    ts_vm_obj        m_thunk;
    /** A memoised format from the thunk */
    optional<format> m_cache;
public:
    vm_obj_format_info(environment const & env, vm_obj const & thunk): m_env(env), m_thunk(thunk) {}
#ifdef LEAN_JSON
    virtual void report(io_state_stream const & ios, json & record) const;
#endif
};

class hole_info_data : public info_data_cell {
    tactic_state m_state;
    expr         m_args;
    pos_info     m_begin_pos;
    pos_info     m_end_pos;
    /* TODO(Leo): we need to store the string for command containing the whole, and where it starts */
public:
    hole_info_data(tactic_state const & s, expr const & args, pos_info const & b, pos_info const & e):
        m_state(s), m_args(args), m_begin_pos(b), m_end_pos(e) {}

#ifdef LEAN_JSON
    virtual void report(io_state_stream const & ios, json & record) const override;
#endif
    tactic_state const & get_tactic_state() const { return m_state; }
    expr const & get_args() const { return m_args; }
    pos_info const & get_begin_pos() const { return m_begin_pos; }
    pos_info const & get_end_pos() const { return m_end_pos; }
};

class widget_info : public info_data_cell {
protected:
    environment  m_env;
    pos_info     m_pos;
    unsigned     m_id = 0;
    vdom         m_vdom;
    mutex        m_mutex;
    widget_info(environment const & env, pos_info const & pos) : m_env(env), m_pos(pos) {}
public:
    widget_info(environment const & env, pos_info const & pos, unsigned id, vdom const & vd): m_env(env), m_pos(pos), m_id(id), m_vdom(vd) {}
    virtual void report(io_state_stream const & ios, json & record) const override;
    void get(json & record);
    /** Given a message of the form
     * `{handler: {h: number; r: number[]}, args: {type: "string" | "unit"; value} }`,
     * runs the event handler and updates the state.
     * The record is updated to have `{status : "success", widget : {html : _}}` on success.
     * If the widget update event yields an action then the record will be of type `{status: "edit", action: string, widget:_}`
     * If the handler given does not correspond to a component on the widget, then the record is set to `{status: "invalid_handler"}`.
     * It will throw is the json message has the wrong format.
     */
    void update(json const & message, json & record);
    /** takes a message of shape `{handler: {r:number[]}}`
     * and returns a task that completes when all of the
     * tasks on the component at the given route are set.
     */
    task<unit> await_task(json const & message);
    json to_json() const;

    bool has_widget() const { return m_vdom.raw(); }
    unsigned id() const { return m_id; }
};

class info_data {
private:
    info_data_cell * m_ptr;
public:
    info_data(info_data_cell * c):m_ptr(c) { lean_assert(c); m_ptr->inc_ref(); }
    info_data(info_data const & s):m_ptr(s.m_ptr) { if (m_ptr) m_ptr->inc_ref(); }
    info_data(info_data && s):m_ptr(s.m_ptr) { s.m_ptr = nullptr; }
    ~info_data() { if (m_ptr) m_ptr->dec_ref(); }
    friend void swap(info_data & a, info_data & b) { std::swap(a.m_ptr, b.m_ptr); }
    info_data & operator=(info_data const & s) { LEAN_COPY_REF(s); }
    info_data & operator=(info_data && s) { LEAN_MOVE_REF(s); }
    info_data_cell const * raw() const { return m_ptr; }
#ifdef LEAN_JSON
    void report(io_state_stream const & ios, json & record) const {
        return m_ptr->report(ios, record);
    }
#endif
    void instantiate_mvars(metavar_context const & mctx) const {
        m_ptr->instantiate_mvars(mctx);
    }
};

hole_info_data const * is_hole_info_data(info_data const & d);
hole_info_data const & to_hole_info_data(info_data const & d);
vm_obj_format_info const * is_vm_obj_format_info(info_data const & d);
widget_info const * is_widget_info(info_data const & d);
bool is_term_goal(info_data const & d);

typedef rb_map<unsigned, list<info_data>, unsigned_cmp> line_info_data_set;

class info_manager : public log_entry_cell {
    std::string m_file_name;
    rb_map<unsigned, line_info_data_set, unsigned_cmp> m_line_data;

    void add_info(pos_info pos, info_data data);
public:
    info_manager() {}
    info_manager(std::string const & file_name) : m_file_name(file_name) {}

    std::string get_file_name() const { return m_file_name; }

    bool empty() const { return m_line_data.empty(); }

    void add_type_info(pos_info pos, expr const & e);
    void add_identifier_info(pos_info pos, name const & full_id);
    /* Takes type info from global declaration with the given name. */
    void add_const_info(environment const & env, pos_info pos, name const & full_id);
    void add_vm_obj_format_info(pos_info pos, environment const & env, vm_obj const & thunk);
    void add_widget_info(pos_info pos, vm_obj const & ts, vm_obj const & widget);
    void add_hole_info(pos_info const & begin_pos, pos_info const & end_pos, tactic_state const & s, expr const & hole_args);
    void add_term_goal(pos_info const & pos, tactic_state const & s);

    line_info_data_set get_line_info_set(unsigned l) const;
    rb_map<unsigned, line_info_data_set, unsigned_cmp> const & get_line_info_sets() const { return m_line_data; }

    void instantiate_mvars(metavar_context const & mctx);
    void merge(info_manager const & info);

#ifdef LEAN_JSON
    void get_info_record(environment const & env, options const & o, io_state const & ios, pos_info pos,
                         json & record, std::function<bool (info_data const &)> pred = {}) const;
#endif
    optional<list<info_data>> get_info(pos_info pos) const;
    /** Mutate the widget's state according to the widget's VM update function, expecting message to have the type;
     *  Returns true when the widget was successfully updated.
     */
<<<<<<< HEAD
    bool update_widget(pos_info pos, json & record, json const & message) const;
    /** Looks for a widget_state at the given position, if one is found then returns true and sets `result`
     * to be a task that completes with a new resulting widget record.
     */
    bool await_widget_task(pos_info pos, task<unit> & result, json const & message) const;
=======
    bool update_widget(pos_info pos, unsigned id, json & record, json const & message) const;
    bool get_widget(pos_info pos, unsigned id, json & record) const;
>>>>>>> f71cafa2
};

info_manager * get_global_info_manager();
class scoped_info_manager {
    info_manager * m_old;
public:
    scoped_info_manager(info_manager * infom);
    ~scoped_info_manager();
};

class auto_reporting_info_manager_scope {
    std::shared_ptr<info_manager> m_infom;
    scoped_info_manager m_infom_scope;

public:
    auto_reporting_info_manager_scope(std::string const & file_name, bool enabled) :
            m_infom(enabled ? std::make_shared<info_manager>(file_name) : nullptr),
            m_infom_scope(enabled ? &*m_infom : nullptr) {}

    ~auto_reporting_info_manager_scope() {
        if (m_infom && !m_infom->empty()) {
            try {
                logtree().add(m_infom);
            } catch (...) {}
        }
    }
};

void initialize_info_manager();
void finalize_info_manager();
}<|MERGE_RESOLUTION|>--- conflicted
+++ resolved
@@ -165,16 +165,8 @@
     /** Mutate the widget's state according to the widget's VM update function, expecting message to have the type;
      *  Returns true when the widget was successfully updated.
      */
-<<<<<<< HEAD
-    bool update_widget(pos_info pos, json & record, json const & message) const;
-    /** Looks for a widget_state at the given position, if one is found then returns true and sets `result`
-     * to be a task that completes with a new resulting widget record.
-     */
-    bool await_widget_task(pos_info pos, task<unit> & result, json const & message) const;
-=======
     bool update_widget(pos_info pos, unsigned id, json & record, json const & message) const;
     bool get_widget(pos_info pos, unsigned id, json & record) const;
->>>>>>> f71cafa2
 };
 
 info_manager * get_global_info_manager();

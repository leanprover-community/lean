/*
Copyright (c) 2014 Microsoft Corporation. All rights reserved.
Released under Apache 2.0 license as described in the file LICENSE.

Author: Leonardo de Moura
*/
#pragma once
#include <algorithm>
#include <vector>
#include <string>
#include "kernel/expr.h"
#include "library/io_state_stream.h"
#include "library/metavar_context.h"
#include "library/vm/vm.h"
#include "library/tactic/tactic_state.h"
#include "frontends/lean/json.h"
#include "frontends/lean/widget.h"

namespace lean {
class info_data;

class info_data_cell {
    MK_LEAN_RC();
    void dealloc() { delete this; }
protected:
    friend info_data;
public:
    info_data_cell():m_rc(0) {}
    virtual ~info_data_cell() {}
    virtual void instantiate_mvars(metavar_context const &) {}
#ifdef LEAN_JSON
    virtual void report(io_state_stream const & ios, json & record) const = 0;
#endif
};

/** A format thunk, as is generated through `tactic.save_info_thunk : pos -> (unit -> format) -> tactic unit`.  */
class vm_obj_format_info : public info_data_cell {
    /** The environment of the tactic state at the moment that save_info_thunk was called */
    environment      m_env;
    /** The thunk provided from `save_info_thunk` */
    ts_vm_obj        m_thunk;
    /** A memoised format from the thunk */
    optional<format> m_cache;
public:
    vm_obj_format_info(environment const & env, vm_obj const & thunk): m_env(env), m_thunk(thunk) {}
#ifdef LEAN_JSON
    virtual void report(io_state_stream const & ios, json & record) const;
#endif
};

class hole_info_data : public info_data_cell {
    tactic_state m_state;
    expr         m_args;
    pos_info     m_begin_pos;
    pos_info     m_end_pos;
    /* TODO(Leo): we need to store the string for command containing the whole, and where it starts */
public:
    hole_info_data(tactic_state const & s, expr const & args, pos_info const & b, pos_info const & e):
        m_state(s), m_args(args), m_begin_pos(b), m_end_pos(e) {}

#ifdef LEAN_JSON
    virtual void report(io_state_stream const & ios, json & record) const override;
#endif
    tactic_state const & get_tactic_state() const { return m_state; }
    expr const & get_args() const { return m_args; }
    pos_info const & get_begin_pos() const { return m_begin_pos; }
    pos_info const & get_end_pos() const { return m_end_pos; }
};

<<<<<<< HEAD

=======
class widget_info : public info_data_cell {
protected:
    environment  m_env;
    pos_info     m_pos;
    vdom         m_vdom;
    mutex        m_mutex;
    widget_info(environment const & env, pos_info const & pos) : m_env(env), m_pos(pos) {}
public:
    widget_info(environment const & env, pos_info const & pos, vdom const & vd): m_env(env), m_pos(pos), m_vdom(vd) {}
    virtual void report(io_state_stream const & ios, json & record) const override;
    /** Given a message of the form
     * `{handler: {h: number; r: number[]}, args: {type: "string" | "unit"; value} }`,
     * runs the event handler and updates the state.
     * The record is updated to have `{status : "success", widget : {html : _}}` on success.
     * If the widget update event yields an action then the record will be of type `{status: "edit", action: string, widget:_}`
     * If the handler given does not correspond to a component on the widget, then the record is set to `{status: "invalid_handler"}`.
     * It will throw is the json message has the wrong format.
     */
    void update(json const & message, json & record);
    json to_json() const;
};
>>>>>>> 44ed4418

class info_data {
private:
    info_data_cell * m_ptr;
public:
    info_data(info_data_cell * c):m_ptr(c) { lean_assert(c); m_ptr->inc_ref(); }
    info_data(info_data const & s):m_ptr(s.m_ptr) { if (m_ptr) m_ptr->inc_ref(); }
    info_data(info_data && s):m_ptr(s.m_ptr) { s.m_ptr = nullptr; }
    ~info_data() { if (m_ptr) m_ptr->dec_ref(); }
    friend void swap(info_data & a, info_data & b) { std::swap(a.m_ptr, b.m_ptr); }
    info_data & operator=(info_data const & s) { LEAN_COPY_REF(s); }
    info_data & operator=(info_data && s) { LEAN_MOVE_REF(s); }
    info_data_cell const * raw() const { return m_ptr; }
#ifdef LEAN_JSON
    void report(io_state_stream const & ios, json & record) const {
        return m_ptr->report(ios, record);
    }
#endif
    void instantiate_mvars(metavar_context const & mctx) const {
        m_ptr->instantiate_mvars(mctx);
    }
};

hole_info_data const * is_hole_info_data(info_data const & d);
hole_info_data const & to_hole_info_data(info_data const & d);
vm_obj_format_info const * is_vm_obj_format_info(info_data const & d);
<<<<<<< HEAD
=======
widget_info const * is_widget_info(info_data const & d);
bool is_term_goal(info_data const & d);
>>>>>>> 44ed4418

typedef rb_map<unsigned, list<info_data>, unsigned_cmp> line_info_data_set;

class info_manager : public log_entry_cell {
    std::string m_file_name;
    rb_map<unsigned, line_info_data_set, unsigned_cmp> m_line_data;

    void add_info(pos_info pos, info_data data);
public:
    info_manager() {}
    info_manager(std::string const & file_name) : m_file_name(file_name) {}

    std::string get_file_name() const { return m_file_name; }

    bool empty() const { return m_line_data.empty(); }

    void add_type_info(pos_info pos, expr const & e);
    void add_identifier_info(pos_info pos, name const & full_id);
    /* Takes type info from global declaration with the given name. */
    void add_const_info(environment const & env, pos_info pos, name const & full_id);
    void add_vm_obj_format_info(pos_info pos, environment const & env, vm_obj const & thunk);
    void add_widget_info(pos_info pos, vm_obj const & ts, vm_obj const & widget);
    void add_hole_info(pos_info const & begin_pos, pos_info const & end_pos, tactic_state const & s, expr const & hole_args);
    void add_term_goal(pos_info const & pos, tactic_state const & s);

    line_info_data_set get_line_info_set(unsigned l) const;
    rb_map<unsigned, line_info_data_set, unsigned_cmp> const & get_line_info_sets() const { return m_line_data; }

    void instantiate_mvars(metavar_context const & mctx);
    void merge(info_manager const & info);

#ifdef LEAN_JSON
    void get_info_record(environment const & env, options const & o, io_state const & ios, pos_info pos,
                         json & record, std::function<bool (info_data const &)> pred = {}) const;
#endif
    optional<list<info_data>> get_info(pos_info pos) const;
    /** Mutate the widget's state according to the widget's VM update function, expecting message to have the type;
     *  Returns true when the widget was successfully updated.
     */
    bool update_widget(pos_info pos, json & record, json const & message) const;
};

info_manager * get_global_info_manager();
class scoped_info_manager {
    info_manager * m_old;
public:
    scoped_info_manager(info_manager * infom);
    ~scoped_info_manager();
};

class auto_reporting_info_manager_scope {
    std::shared_ptr<info_manager> m_infom;
    scoped_info_manager m_infom_scope;

public:
    auto_reporting_info_manager_scope(std::string const & file_name, bool enabled) :
            m_infom(enabled ? std::make_shared<info_manager>(file_name) : nullptr),
            m_infom_scope(enabled ? &*m_infom : nullptr) {}

    ~auto_reporting_info_manager_scope() {
        if (m_infom && !m_infom->empty()) {
            try {
                logtree().add(m_infom);
            } catch (...) {}
        }
    }
};

void initialize_info_manager();
void finalize_info_manager();
}<|MERGE_RESOLUTION|>--- conflicted
+++ resolved
@@ -67,31 +67,6 @@
     pos_info const & get_end_pos() const { return m_end_pos; }
 };
 
-<<<<<<< HEAD
-
-=======
-class widget_info : public info_data_cell {
-protected:
-    environment  m_env;
-    pos_info     m_pos;
-    vdom         m_vdom;
-    mutex        m_mutex;
-    widget_info(environment const & env, pos_info const & pos) : m_env(env), m_pos(pos) {}
-public:
-    widget_info(environment const & env, pos_info const & pos, vdom const & vd): m_env(env), m_pos(pos), m_vdom(vd) {}
-    virtual void report(io_state_stream const & ios, json & record) const override;
-    /** Given a message of the form
-     * `{handler: {h: number; r: number[]}, args: {type: "string" | "unit"; value} }`,
-     * runs the event handler and updates the state.
-     * The record is updated to have `{status : "success", widget : {html : _}}` on success.
-     * If the widget update event yields an action then the record will be of type `{status: "edit", action: string, widget:_}`
-     * If the handler given does not correspond to a component on the widget, then the record is set to `{status: "invalid_handler"}`.
-     * It will throw is the json message has the wrong format.
-     */
-    void update(json const & message, json & record);
-    json to_json() const;
-};
->>>>>>> 44ed4418
 
 class info_data {
 private:
@@ -118,11 +93,7 @@
 hole_info_data const * is_hole_info_data(info_data const & d);
 hole_info_data const & to_hole_info_data(info_data const & d);
 vm_obj_format_info const * is_vm_obj_format_info(info_data const & d);
-<<<<<<< HEAD
-=======
-widget_info const * is_widget_info(info_data const & d);
 bool is_term_goal(info_data const & d);
->>>>>>> 44ed4418
 
 typedef rb_map<unsigned, list<info_data>, unsigned_cmp> line_info_data_set;
 

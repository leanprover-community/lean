--- conflicted
+++ resolved
@@ -1,61 +1,5 @@
-<<<<<<< HEAD
-# Lean 3 (community fork)
-=======
-<p align=center><a href="https://leanprover-community.github.io/lean3"><img src="https://leanprover.github.io/images/lean_logo.svg" alt="logo" width="300px"/></a></p>
-<table>
-  <tr>
-    <th>License</th><th>Continuous integration</th><th>Chat</th>
-  </tr>
-  <tr>
-    <td><a href="LICENSE"><img src="https://img.shields.io/badge/license-APACHE_2-green.svg?dummy" title="License"/></a></td>
-    <td>
-      <a href="https://github.com/leanprover-community/lean/actions"><img src="https://github.com/leanprover-community/lean/workflows/lean%20core%20build/badge.svg?branch=master" alt="github actions"/></a>
-      <a href="https://app.bors.tech/repositories/24760"><img src="https://bors.tech/images/badge_small.svg" alt="Bors enabled"/></a>
-    </td>
-    <td><a href="https://leanprover.zulipchat.com"><img src="https://img.shields.io/badge/zulip-join_chat-brightgreen.svg" alt="Join the Zulip chat"/></a></td>
-  </tr>
-</table>
->>>>>>> 7bbf74b7
-
 > [!WARNING]  
 > Lean 3 is no longer actively maintained.
 > It is strongly recommended that you use [Lean 4](https://lean-lang.org/) instead.
 
-<<<<<<< HEAD
-(If you need to read the old `README.md`, please see `OLD_README.md`.)
-=======
-- **Important**: This is Lean 3.51.1c, a fork of Lean 3 maintained and updated by the Lean community. The last official release of Lean 3.x was Lean 3.4.2, which can be found [here](https://github.com/leanprover/lean). The Lean developers are currently developing [Lean 4](https://github.com/leanprover/lean4).
-- [Lean Homepage](http://leanprover.github.io)
-- [Lean Prover Community Homepage](https://leanprover-community.github.io/lean3)
-- [Theorem Proving in Lean](https://leanprover.github.io/theorem_proving_in_lean/index.html)
-- [Change Log](doc/changes.md)
-- [Lean 3.4.2 FAQ](doc/faq.md)
-- For HoTT mode, please use [Lean2](https://github.com/leanprover/lean2).
-
-Installation
-------------
-
-If you want to use Lean, the recommended way to install Lean is following [these instructions under Regular install](https://leanprover-community.github.io/lean3/get_started.html#regular-install).
-
-If you want to modify the code of Lean or the core library, the recommended way is to [build Lean from source](doc/make/index.md).
-
-If you want to modify *a single file* in the core library (not the C++ source), then instead of building Lean from scratch, you can run (in your local `lean/` directory)
-```
-git checkout v3.xx.x
-git checkout -b my-branch-name
-elan override set leanprover-community/lean:3.xx.x
-```
-You can now build the core library with `lean --make library` or open any Lean file is VSCode / Emacs and it will use the version of Lean you specified. You might have to restart Lean (in VScode: `ctrl+shift+P Lean: Restart`). Warning: all imported Lean files will be from the downloaded community version, *not* the version of the files in this repository. Therefore, this setup is not recommended if you modify more than one file. Moreover, editor features like `Go to Definition` will not behave correctly with this setup. For the best experience, [build Lean from source](doc/make/index.md).
-
-Stable binary releases of Lean are available on the [release page](https://github.com/leanprover-community/lean/releases).
-
-Miscellaneous
--------------
-
-- Building Doxygen Documentation: `doxygen src/Doxyfile`
-- [Coding Style](doc/coding_style.md)
-- [Library Style Conventions](doc/lean/library_style.org)
-- [Git Commit Conventions](doc/commit_convention.md)
-- [Syntax Highlight Lean Code in LaTeX](doc/syntax_highlight_in_latex.md)
-- [Exporting, and reference type-checkers](doc/export_format.md)
->>>>>>> 7bbf74b7
+(If you need to read the old `README.md`, please see `OLD_README.md`.)
/-
Copyright (c) 2016 Microsoft Corporation. All rights reserved.
Released under Apache 2.0 license as described in the file LICENSE.
Author: Leonardo de Moura
-/
prelude
import init.logic init.data.nat.basic init.data.bool.basic init.propext
open decidable list

universes u v w

instance (α : Type u) : inhabited (list α) :=
⟨list.nil⟩

variables {α : Type u} {β : Type v} {γ : Type w}

namespace list

protected def has_dec_eq [s : decidable_eq α] : decidable_eq (list α)
| []      []      := is_true rfl
| (a::as) []      := is_false (λ h, list.no_confusion h)
| []      (b::bs) := is_false (λ h, list.no_confusion h)
| (a::as) (b::bs) :=
  match s a b with
  | is_true hab  :=
    match has_dec_eq as bs with
    | is_true habs  := is_true (eq.subst hab (eq.subst habs rfl))
    | is_false nabs := is_false (λ h, list.no_confusion h (λ _ habs, absurd habs nabs))
    end
  | is_false nab := is_false (λ h, list.no_confusion h (λ hab _, absurd hab nab))
  end

instance [decidable_eq α] : decidable_eq (list α) :=
list.has_dec_eq

@[simp] protected def append : list α → list α → list α
| []       l := l
| (h :: s) t := h :: (append s t)

instance : has_append (list α) :=
⟨list.append⟩

protected def mem : α → list α → Prop
| a []       := false
| a (b :: l) := a = b ∨ mem a l

instance : has_mem α (list α) :=
⟨list.mem⟩

instance decidable_mem [decidable_eq α] (a : α) : ∀ (l : list α), decidable (a ∈ l)
| []     := is_false not_false
| (b::l) :=
  if h₁ : a = b then is_true (or.inl h₁)
  else match decidable_mem l with
  | is_true  h₂ := is_true (or.inr h₂)
  | is_false h₂ := is_false (not_or h₁ h₂)
  end

instance : has_emptyc (list α) :=
⟨list.nil⟩

protected def erase {α} [decidable_eq α] : list α → α → list α
| []     b := []
| (a::l) b := if a = b then l else a :: erase l b

protected def bag_inter {α} [decidable_eq α] : list α → list α → list α
| []      _   := []
| _       []  := []
| (a::l₁) l₂  := if a ∈ l₂ then a :: bag_inter l₁ (l₂.erase a) else bag_inter l₁ l₂

protected def diff {α} [decidable_eq α] : list α → list α → list α
| l      []      := l
| l₁     (a::l₂) := if a ∈ l₁ then diff (l₁.erase a) l₂ else diff l₁ l₂

@[simp] def length : list α → nat
| []       := 0
| (a :: l) := length l + 1

def empty : list α → bool
| []       := tt
| (_ :: _) := ff

open option nat

@[simp] def nth : list α → nat → option α
| []       n     := none
| (a :: l) 0     := some a
| (a :: l) (n+1) := nth l n

@[simp] def nth_le : Π (l : list α) (n), n < l.length → α
| []       n     h := absurd h (not_lt_zero n)
| (a :: l) 0     h := a
| (a :: l) (n+1) h := nth_le l n (le_of_succ_le_succ h)

@[simp] def head [inhabited α] : list α → α
| []       := default α
| (a :: l) := a

@[simp] def tail : list α → list α
| []       := []
| (a :: l) := l

def reverse_core : list α → list α → list α
| []     r := r
| (a::l) r := reverse_core l (a::r)

def reverse : list α → list α :=
λ l, reverse_core l []

@[simp] def map (f : α → β) : list α → list β
| []       := []
| (a :: l) := f a :: map l

@[simp] def map₂ (f : α → β → γ) : list α → list β → list γ
| []      _       := []
| _       []      := []
| (x::xs) (y::ys) := f x y :: map₂ xs ys

<<<<<<< HEAD
def mapi_core (f : nat → α → β) : nat → list α → list β
| i [] := []
| i (a :: l) := f i a :: mapi_core (i + 1) l

/-- Map with index -/
def mapi (f : nat → α → β) : list α → list β
| l := mapi_core f 0 l
=======
def map_with_index_core (f : ℕ → α → β) : ℕ → list α → list β
| k []      := []
| k (a::as) := f k a::(map_with_index_core (k+1) as)

/-- Given a function `f : ℕ → α → β` and `as : list α`, `as = [a₀, a₁, ...]`, returns the list
`[f 0 a₀, f 1 a₁, ...]`. -/
def map_with_index (f : ℕ → α → β) (as : list α) : list β :=
map_with_index_core f 0 as
>>>>>>> 303d31f1

def join : list (list α) → list α
| []        := []
| (l :: ls) := l ++ join ls

def filter_map (f : α → option β) : list α → list β
| []     := []
| (a::l) :=
  match f a with
  | none   := filter_map l
  | some b := b :: filter_map l
  end

def filter (p : α → Prop) [decidable_pred p] : list α → list α
| []     := []
| (a::l) := if p a then a :: filter l else filter l

def partition (p : α → Prop) [decidable_pred p] : list α → list α × list α
| []     := ([], [])
| (a::l) := let (l₁, l₂) := partition l in if p a then (a :: l₁, l₂) else (l₁, a :: l₂)

def drop_while (p : α → Prop) [decidable_pred p] : list α → list α
| []     := []
| (a::l) := if p a then drop_while l else a::l

/-- `after p xs` is the suffix of `xs` after the first element that satisfies
  `p`, not including that element.

  ```lean
  after      (eq 1)       [0, 1, 2, 3] = [2, 3]
  drop_while (not ∘ eq 1) [0, 1, 2, 3] = [1, 2, 3]
  ```
-/
def after (p : α → Prop) [decidable_pred p] : list α → list α
| [] := []
| (x :: xs) := if p x then xs else after xs

def span (p : α → Prop) [decidable_pred p] : list α → list α × list α
| []      := ([], [])
| (a::xs) := if p a then let (l, r) := span xs in (a :: l, r) else ([], a::xs)

def find_index (p : α → Prop) [decidable_pred p] : list α → nat
| []     := 0
| (a::l) := if p a then 0 else succ (find_index l)

def index_of [decidable_eq α] (a : α) : list α → nat := find_index (eq a)

def remove_all [decidable_eq α] (xs ys : list α) : list α :=
filter (∉ ys) xs

def update_nth : list α → ℕ → α → list α
| (x::xs) 0     a := a :: xs
| (x::xs) (i+1) a := x :: update_nth xs i a
| []      _     _ := []

def remove_nth : list α → ℕ → list α
| []      _     := []
| (x::xs) 0     := xs
| (x::xs) (i+1) := x :: remove_nth xs i

@[simp] def drop : ℕ → list α → list α
| 0        a      := a
| (succ n) []     := []
| (succ n) (x::r) := drop n r

@[simp] def take : ℕ → list α → list α
| 0        a        := []
| (succ n) []       := []
| (succ n) (x :: r) := x :: take n r

@[simp] def foldl (f : α → β → α) : α → list β → α
| a []       := a
| a (b :: l) := foldl (f a b) l

@[simp] def foldr (f : α → β → β) (b : β) : list α → β
| []       := b
| (a :: l) := f a (foldr l)

def any (l : list α) (p : α → bool) : bool :=
foldr (λ a r, p a || r) ff l

def all (l : list α) (p : α → bool) : bool :=
foldr (λ a r, p a && r) tt l

def bor  (l : list bool) : bool := any l id

def band (l : list bool) : bool := all l id

def zip_with (f : α → β → γ) : list α → list β → list γ
| (x::xs) (y::ys) := f x y :: zip_with xs ys
| _       _       := []

def zip : list α → list β → list (prod α β) :=
zip_with prod.mk

def unzip : list (α × β) → list α × list β
| []            := ([], [])
| ((a, b) :: t) := match unzip t with (al, bl) := (a::al, b::bl) end

protected def insert [decidable_eq α] (a : α) (l : list α) : list α :=
if a ∈ l then l else a :: l

instance [decidable_eq α] : has_insert α (list α) :=
⟨list.insert⟩

instance : has_singleton α (list α) := ⟨λ x, [x]⟩

instance [decidable_eq α] : is_lawful_singleton α (list α) :=
⟨λ x, show (if x ∈ ([] : list α) then [] else [x]) = [x], from if_neg not_false⟩

protected def union [decidable_eq α] (l₁ l₂ : list α) : list α :=
foldr insert l₂ l₁

instance [decidable_eq α] : has_union (list α) :=
⟨list.union⟩

protected def inter [decidable_eq α] (l₁ l₂ : list α) : list α :=
filter (∈ l₂) l₁

instance [decidable_eq α] : has_inter (list α) :=
⟨list.inter⟩

@[simp] def repeat (a : α) : ℕ → list α
| 0 := []
| (succ n) := a :: repeat n

def range_core : ℕ → list ℕ → list ℕ
| 0        l := l
| (succ n) l := range_core n (n :: l)

def range (n : ℕ) : list ℕ :=
range_core n []

def iota : ℕ → list ℕ
| 0        := []
| (succ n) := succ n :: iota n

def enum_from : ℕ → list α → list (ℕ × α)
| n [] := nil
| n (x :: xs) := (n, x) :: enum_from (n + 1) xs

def enum : list α → list (ℕ × α) := enum_from 0

@[simp] def last : Π l : list α, l ≠ [] → α
| []        h := absurd rfl h
| [a]       h := a
| (a::b::l) h := last (b::l) (λ h, list.no_confusion h)

def ilast [inhabited α] : list α → α
| []        := arbitrary α
| [a]       := a
| [a, b]    := b
| (a::b::l) := ilast l

def init : list α → list α
| []     := []
| [a]    := []
| (a::l) := a::init l

def intersperse (sep : α) : list α → list α
| []      := []
| [x]     := [x]
| (x::xs) := x::sep::intersperse xs

def intercalate (sep : list α) (xs : list (list α)) : list α :=
join (intersperse sep xs)

@[inline] protected def bind {α : Type u} {β : Type v} (a : list α) (b : α → list β) : list β :=
join (map b a)

@[inline] protected def ret {α : Type u} (a : α) : list α :=
[a]

protected def lt [has_lt α] : list α → list α → Prop
| []      []      := false
| []      (b::bs) := true
| (a::as) []      := false
| (a::as) (b::bs) := a < b ∨ (¬ b < a ∧ lt as bs)

instance [has_lt α] : has_lt (list α) :=
⟨list.lt⟩

instance has_decidable_lt [has_lt α] [h : decidable_rel ((<) : α → α → Prop)] : Π l₁ l₂ : list α, decidable (l₁ < l₂)
| []      []      := is_false not_false
| []      (b::bs) := is_true trivial
| (a::as) []      := is_false not_false
| (a::as) (b::bs) :=
  match h a b with
  | is_true h₁  := is_true (or.inl h₁)
  | is_false h₁ :=
    match h b a with
    | is_true h₂  := is_false (λ h, or.elim h (λ h, absurd h h₁) (λ ⟨h, _⟩, absurd h₂ h))
    | is_false h₂ :=
      match has_decidable_lt as bs with
      | is_true h₃  := is_true (or.inr ⟨h₂, h₃⟩)
      | is_false h₃ := is_false (λ h, or.elim h (λ h, absurd h h₁) (λ ⟨_, h⟩, absurd h h₃))
      end
    end
  end

@[reducible] protected def le [has_lt α] (a b : list α) : Prop :=
¬ b < a

instance [has_lt α] : has_le (list α) :=
⟨list.le⟩

instance has_decidable_le [has_lt α] [h : decidable_rel ((<) : α → α → Prop)] : Π l₁ l₂ : list α, decidable (l₁ ≤ l₂) :=
λ a b, not.decidable

lemma le_eq_not_gt [has_lt α] : ∀ l₁ l₂ : list α, (l₁ ≤ l₂) = ¬ (l₂ < l₁) :=
λ l₁ l₂, rfl

lemma lt_eq_not_ge [has_lt α] [decidable_rel ((<) : α → α → Prop)] : ∀ l₁ l₂ : list α, (l₁ < l₂) = ¬ (l₂ ≤ l₁) :=
λ l₁ l₂,
  show (l₁ < l₂) = ¬ ¬ (l₁ < l₂), from
  eq.subst (propext (not_not_iff (l₁ < l₂))).symm rfl

/--  `is_prefix_of l₁ l₂` returns `tt` iff `l₁` is a prefix of `l₂`. -/
def is_prefix_of [decidable_eq α] : list α → list α → bool
| []      _       := tt
| _       []      := ff
| (a::as) (b::bs) := to_bool (a = b) && is_prefix_of as bs

/--  `is_suffix_of l₁ l₂` returns `tt` iff `l₁` is a suffix of `l₂`. -/
def is_suffix_of [decidable_eq α] (l₁ l₂ : list α) : bool :=
is_prefix_of l₁.reverse l₂.reverse

end list

namespace bin_tree
private def to_list_aux : bin_tree α → list α → list α
| empty      as := as
| (leaf a)   as := a::as
| (node l r) as := to_list_aux l (to_list_aux r as)

def to_list (t : bin_tree α) : list α :=
to_list_aux t []
end bin_tree<|MERGE_RESOLUTION|>--- conflicted
+++ resolved
@@ -116,15 +116,6 @@
 | _       []      := []
 | (x::xs) (y::ys) := f x y :: map₂ xs ys
 
-<<<<<<< HEAD
-def mapi_core (f : nat → α → β) : nat → list α → list β
-| i [] := []
-| i (a :: l) := f i a :: mapi_core (i + 1) l
-
-/-- Map with index -/
-def mapi (f : nat → α → β) : list α → list β
-| l := mapi_core f 0 l
-=======
 def map_with_index_core (f : ℕ → α → β) : ℕ → list α → list β
 | k []      := []
 | k (a::as) := f k a::(map_with_index_core (k+1) as)
@@ -133,7 +124,6 @@
 `[f 0 a₀, f 1 a₁, ...]`. -/
 def map_with_index (f : ℕ → α → β) (as : list α) : list β :=
 map_with_index_core f 0 as
->>>>>>> 303d31f1
 
 def join : list (list α) → list α
 | []        := []

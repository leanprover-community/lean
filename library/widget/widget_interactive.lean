import .interactive_expr

/-- General purpose tactic for use with the widget system, setting the state to a component will render that component,
<<<<<<< HEAD
so you can use this to show arbitrary components.
The plan is that this will eventually replace `tactic`.
 -/
meta def widget_tactic := state_t (component tactic_state empty) tactic
=======
so you can use this to show arbitrary components. -/
meta def widget_tactic := state_t (component tactic_state string) tactic
>>>>>>> c01ae1f1

namespace widget_tactic
section
local attribute [reducible] widget_tactic
meta instance : monad widget_tactic := by apply_instance
meta instance : monad_state (component tactic_state string) widget_tactic := by apply_instance
meta instance : has_monad_lift tactic widget_tactic := by apply_instance
end
meta instance (α : Type) : has_coe (tactic α) (widget_tactic α) := ⟨monad_lift⟩
open interaction_monad.result
meta def step {α : Type} (m : widget_tactic α) : widget_tactic unit :=
m >> pure ()
/- istep is used to make an interactive thingy.  -/
meta def istep {α : Type} (line0 col0 line col : nat) (t : widget_tactic α) : widget_tactic unit :=
⟨λ v s,
  match (@scope_trace _ line col (λ _, t.run v s)) with
  | (success ⟨a,v⟩ s') := success ((),v) s'
  | (exception (some msg) p s') := exception (some msg) (some ⟨line, col⟩) s'
  | (exception none p s') := silent_fail s'
  end
⟩
meta instance : interactive.executor widget_tactic :=
{ config_type := unit,
  execute_with := λ n tac, tac.run (widget.tactic_state_widget) >> pure ()
}
open html

meta def depth_test_component : component nat empty :=
component.stateless (λ n, match n with | 0 := ["0"] | (n+1) := [n, " ", html.of_component n depth_test_component] end)

meta def save_info (p : pos) : widget_tactic unit := do
  comp ← get,
  tactic.save_widget p comp,
  pure ()

end widget_tactic<|MERGE_RESOLUTION|>--- conflicted
+++ resolved
@@ -1,15 +1,10 @@
 import .interactive_expr
 
 /-- General purpose tactic for use with the widget system, setting the state to a component will render that component,
-<<<<<<< HEAD
 so you can use this to show arbitrary components.
 The plan is that this will eventually replace `tactic`.
  -/
-meta def widget_tactic := state_t (component tactic_state empty) tactic
-=======
-so you can use this to show arbitrary components. -/
 meta def widget_tactic := state_t (component tactic_state string) tactic
->>>>>>> c01ae1f1
 
 namespace widget_tactic
 section

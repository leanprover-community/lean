Requirements
------------

- C++11 compatible compiler
- [CMake](http://www.cmake.org)
- [GMP (GNU multiprecision library)](http://gmplib.org/)

Platform-Specific Setup
-----------------------

- [Linux (Ubuntu)](ubuntu-16.04.md)
- [Windows (msys2)](msys2.md)
- [Windows (Visual Studio)](msvc.md)
- [macOS](osx-10.9.md)

Generic Build Instructions
--------------------------

Setting up a basic release build using `make`:

```bash
git clone https://github.com/leanprover/lean
cd lean
mkdir -p build/release
cd build/release
cmake ../../src
make
```

Setting up a basic debug build using `make`:

```bash
git clone https://github.com/leanprover-community/lean
cd lean
mkdir -p build/debug
cd build/debug
cmake -D CMAKE_BUILD_TYPE=DEBUG ../../src
make
```

Building JS / wasm binaries with Emscripten
------------------------

- Install Emscripten, following the instructions [here](https://emscripten.org/docs/getting_started/downloads.html). Before building, be sure to set up the environment using something like `source ./emsdk_env.sh` in your terminal.

Setting up a basic release build using `make`:

```bash
git clone https://github.com/leanprover-community/lean
cd lean
mkdir -p build/emscripten
cd build/emscripten
emconfigure cmake ../../src/ -DCMAKE_BUILD_TYPE=Emscripten
NODE_OPTIONS="--max-old-space-size=4096" emmake make
```

Here's a brief description of the build output. The paths given below are relative to the `build/emscripten` directory:

- `shell/lean.js` and `shell/lean.wasm` constitute a JS / wasm version of the main `lean` executable. Similarly, `checker/leanchecker.js` and `checker/leanchecker.wasm` are the JS / wasm version of `leanchecker`. There are also various testing binaries in the subdirectories `test`. All of these are primarily meant for use with `ctest`, though they can also be run from the command-line using `node` as in the shell script placed at `shell/lean`.

- `shell/lean_js.js` is an obsolete browser version of the `lean_js` server which seems to be tricky to build. It is not built by default; you can try building it by running `NODE_OPTIONS="--max-old-space-size=4096" emmake make lean_js`. This file can be quite large as it contains an uncompressed bundle of lean's core library `.olean` files. The file `shell/lean_js.html` demonstrates its use.

- The files `shell/lean_js_js.js`, `shell/lean_js_wasm.js`, and `shell/lean_js_wasm.wasm` are browser versions of the lean server, suitable for use with the [lean-web-editor](https://github.com/leanprover/lean-web-editor). To use, copy these three files to the `dist/` subdirectory of your `lean-web-editor` directory.

Useful CMake Configuration Settings
-----------------------------------

Pass these along with the `cmake ../../src` command.

* `-G Ninja`
  CMake 2.8.11 supports the [Ninja](https://ninja-build.org/) build system.
  [Some people report][ninja_work] that using
  Ninja can reduce the build time, esp when a build is
  incremental. Call `ninja` instead of `make` to build the project.

  [ninja_work]: https://web.archive.org/web/20120509074955/https://plus.google.com/108996039294665965197/posts/SfhrFAhRyyd

* `-D CMAKE_BUILD_TYPE=`
  Select the build type. Valid values are `RELEASE` (default), `DEBUG`,
  `RELWITHDEBINFO`, and `MINSIZEREL`.

* `-D CMAKE_CXX_COMPILER=`
  Select the C++ compiler to use.

* `-D LEAN_IGNORE_OLEAN_VERSION`
  The `.olean` files are tagged with the Lean version they were produced with.
  This means that by default, the core library has to be recompiled after e.g.
  every `git commit`. Use this option to avoid the version check. The `.olean`
  files can be removed manually by invoking `make/ninja clean-olean`.

Further Tips For Developers
---------------------------

In the below tips you can replace `make` with `ninja` as needed.

* To save some time when compiling: use `make bin_lean` to only compile the things needed to run lean (no tests are built).
<<<<<<< HEAD
* Use the flag `-jn` where `n` is replaced with a number on `ctest` and `make` to run as `n` parallel processes. Eg `make -j8`.
=======
>>>>>>> 303d31f1
* Use `ctest` to run Lean's test suite. Use the flag `--output-on-failure` to output the diff of expected and produced results. Use the flag `--rerun-failed` to only run the tests that failed previously.
* Once you have run `ctest`, you can go in `build/Debug/Testing/Temporary` and open `LastTest.log` to see a detailed report of the tests including why the style check failed.
* Run the style check on a single file using `python src/cmake/Modules/cpplint.py my_source_file.cpp`
* To run a single test, go to the test's file directory and call `./test_single.sh path/to/lean my_test_file.lean`.
* If you need to debug the C++: You might find the gdb module `bin/lean-gdb.py` useful. Install by adding this to `~/.gdbinit`
    ```
    set print pretty on
    add-auto-load-safe-path <PATH_TO_LEAN>/bin/lean-gdb.py
    ```
  Now when debugging you can execute `p e` in the gdb console where `e` is a `lean::expr` and it will print `e`'s entire structure.
* [Using CCache](ccache.md) to avoid recompilation
* [Measuring Code Coverage](coverage.md)
* [Compiling Lean with Split Stacks](split-stack.md)
* To speed up interactive development, you can use `make -j<nthreads> bin_lean` or `ninja bin_lean`, which will build the Lean executable (into `bin/`), but not all the tests.
* To build Lean and the standard library, use `make -j<nthreads> standard_lib` or `ninja standard_lib`.
<|MERGE_RESOLUTION|>--- conflicted
+++ resolved
@@ -94,10 +94,6 @@
 In the below tips you can replace `make` with `ninja` as needed.
 
 * To save some time when compiling: use `make bin_lean` to only compile the things needed to run lean (no tests are built).
-<<<<<<< HEAD
-* Use the flag `-jn` where `n` is replaced with a number on `ctest` and `make` to run as `n` parallel processes. Eg `make -j8`.
-=======
->>>>>>> 303d31f1
 * Use `ctest` to run Lean's test suite. Use the flag `--output-on-failure` to output the diff of expected and produced results. Use the flag `--rerun-failed` to only run the tests that failed previously.
 * Once you have run `ctest`, you can go in `build/Debug/Testing/Temporary` and open `LastTest.log` to see a detailed report of the tests including why the style check failed.
 * Run the style check on a single file using `python src/cmake/Modules/cpplint.py my_source_file.cpp`
